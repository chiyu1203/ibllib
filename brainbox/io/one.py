from pathlib import Path
import logging
import os

import numpy as np
import pandas as pd

<<<<<<< HEAD
import one.alf.io as alfio
import one.alf.exceptions as alferr
from ibllib.io import spikeglx
from ibllib.atlas.regions import BrainRegions
from ibllib.io.extractors.training_wheel import extract_wheel_moves, extract_first_movement_times
from one.api import ONE, One, OneAlyx
=======
import alf.io

from ibllib.io import spikeglx
from ibllib.atlas.regions import BrainRegions
from ibllib.io.extractors.training_wheel import extract_wheel_moves, extract_first_movement_times
from ibllib.ephys.neuropixel import SITES_COORDINATES, TIP_SIZE_UM
from ibllib.atlas import atlas
from ibllib.pipes import histology
from ibllib.pipes.ephys_alignment import EphysAlignment

from oneibl.one import ONE
>>>>>>> b9099eb8

from iblutil.util import Bunch
from brainbox.core import TimeSeries
from brainbox.processing import sync

logger = logging.getLogger('ibllib')


def load_lfp(eid, one=None, dataset_types=None, **kwargs):
    """
    TODO Verify works
    From an eid, hits the Alyx database and downloads the standard set of datasets
    needed for LFP
    :param eid:
    :param dataset_types: additional dataset types to add to the list
    :param open: if True, spikeglx readers are opened
    :return: spikeglx.Reader
    """
    if dataset_types is None:
        dataset_types = []
    dtypes = dataset_types + ['ephysData.raw.lf', 'ephysData.raw.meta', 'ephysData.raw.ch']
    [one.load_session_dataset(eid, dset, download_only=True) for dset in dtypes]
    session_path = one.eid2path(eid)

    efiles = [ef for ef in spikeglx.glob_ephys_files(session_path, bin_exists=False)
              if ef.get('lf', None)]
    return [spikeglx.Reader(ef['lf'], **kwargs) for ef in efiles]


def load_channel_locations(eid, one=None, probe=None, aligned=False):
    """
    From an eid, get brain locations from Alyx database
    analysis.
    :param eid: session eid or dictionary returned by one.alyx.rest('sessions', 'read', id=eid)
    :return: channels
    """
    one = one or ONE()

    if not isinstance(one, One):
        logger.warning('ONE instance deprecated; use one.api instead of oneibl.one')
        from .deprecated import one as old
        return old.load_channel_locations(eid, one=one, probe=probe, aligned=aligned)
    assert isinstance(one, OneAlyx), 'ONE much be in remote mode'

    if isinstance(eid, dict):
        ses = eid
        eid = ses['url'][-36:]
    else:
        eid = one.to_eid(eid)  # Ensure eid

    # When a specific probe has been requested
    if isinstance(probe, str):
        insertions = one.alyx.rest('insertions', 'list', session=eid, name=probe)[0]
        labels = [probe]
        if not insertions['json']:
            tracing = [False]
            resolved = [False]
            counts = [0]
        else:
            tracing = [(insertions.get('json', {'temp': 0}).get('extended_qc', {'temp': 0}).
                       get('tracing_exists', False))]
            resolved = [(insertions.get('json', {'temp': 0}).get('extended_qc', {'temp': 0}).
                        get('alignment_resolved', False))]
            counts = [(insertions.get('json', {'temp': 0}).get('extended_qc', {'temp': 0}).
                      get('alignment_count', 0))]
        probe_id = [insertions['id']]
    # No specific probe specified, load any that is available
    # Need to catch for the case where we have two of the same probe insertions
    else:
        insertions = one.alyx.rest('insertions', 'list', session=eid)
        labels = [ins['name'] for ins in insertions]
        try:
            tracing = [ins.get('json', {'temp': 0}).get('extended_qc', {'temp': 0}).
                       get('tracing_exists', False) for ins in insertions]
            resolved = [ins.get('json', {'temp': 0}).get('extended_qc', {'temp': 0}).
                        get('alignment_resolved', False) for ins in insertions]
            counts = [ins.get('json', {'temp': 0}).get('extended_qc', {'temp': 0}).
                      get('alignment_count', 0) for ins in insertions]
        except Exception:
            tracing = [False] * len(insertions)
            resolved = [False] * len(insertions)
            counts = [0] * len(insertions)

        probe_id = [ins['id'] for ins in insertions]

    channels = Bunch({})
    r = BrainRegions()
    for label, trace, resol, count, id in zip(labels, tracing, resolved, counts, probe_id):
        if trace:
            if resol:
                logger.info(f'Channel locations for {label} have been resolved. '
                            f'Channel and cluster locations obtained from ephys aligned histology '
                            f'track.')
                # download the data
                chans = one.load_object(eid, 'channels', collection=f'alf/{label}')

                # If we have successfully downloaded the data
                if 'brainLocationIds_ccf_2017' in chans.keys():

                    channels[label] = Bunch({
                        'atlas_id': chans['brainLocationIds_ccf_2017'],
                        'acronym': r.get(chans['brainLocationIds_ccf_2017'])['acronym'],
                        'x': chans['mlapdv'][:, 0] / 1e6,
                        'y': chans['mlapdv'][:, 1] / 1e6,
                        'z': chans['mlapdv'][:, 2] / 1e6,
                        'axial_um': chans['localCoordinates'][:, 1],
                        'lateral_um': chans['localCoordinates'][:, 0]
                    })
                # Otherwise we just get the channels from alyx. Shouldn't happen often, only if
                # data is still inbetween ftp and flatiron after being resolved
                else:
                    traj_id = one.alyx.rest('trajectories', 'list', session=eid, probe=label,
                                            provenance='Ephys aligned histology track')[0]['id']
                    chans = one.alyx.rest('channels', 'list', trajectory_estimate=traj_id)

                    channels[label] = Bunch({
                        'atlas_id': np.array([ch['brain_region'] for ch in chans]),
                        'x': np.array([ch['x'] for ch in chans]) / 1e6,
                        'y': np.array([ch['y'] for ch in chans]) / 1e6,
                        'z': np.array([ch['z'] for ch in chans]) / 1e6,
                        'axial_um': np.array([ch['axial'] for ch in chans]),
                        'lateral_um': np.array([ch['lateral'] for ch in chans])
                    })
                    channels[label]['acronym'] = r.get(channels[label]['atlas_id'])['acronym']

            elif count > 0 and aligned:
                logger.info(f'Channel locations for {label} have not been '
                            f'resolved. However, alignment flag set to True so channel and cluster'
                            f' locations will be obtained from latest available ephys aligned '
                            f'histology track.')
                # get the latest user aligned channels
                traj_id = one.alyx.rest('trajectories', 'list', session=eid, probe=label,
                                        provenance='Ephys aligned histology track')[0]['id']
                chans = one.alyx.rest('channels', 'list', trajectory_estimate=traj_id)

                channels[label] = Bunch({
                    'atlas_id': np.array([ch['brain_region'] for ch in chans]),
                    'x': np.array([ch['x'] for ch in chans]) / 1e6,
                    'y': np.array([ch['y'] for ch in chans]) / 1e6,
                    'z': np.array([ch['z'] for ch in chans]) / 1e6,
                    'axial_um': np.array([ch['axial'] for ch in chans]),
                    'lateral_um': np.array([ch['lateral'] for ch in chans])
                })
                channels[label]['acronym'] = r.get(channels[label]['atlas_id'])['acronym']
            else:
                logger.info(f'Channel locations for {label} have not been resolved. '
                            f'Channel and cluster locations obtained from histology track.')
                # get the channels from histology tracing
                traj_id = one.alyx.rest('trajectories', 'list', session=eid, probe=label,
                                        provenance='Histology track')[0]['id']
                chans = one.alyx.rest('channels', 'list', trajectory_estimate=traj_id)

                channels[label] = Bunch({
                    'atlas_id': np.array([ch['brain_region'] for ch in chans]),
                    'x': np.array([ch['x'] for ch in chans]) / 1e6,
                    'y': np.array([ch['y'] for ch in chans]) / 1e6,
                    'z': np.array([ch['z'] for ch in chans]) / 1e6,
                    'axial_um': np.array([ch['axial'] for ch in chans]),
                    'lateral_um': np.array([ch['lateral'] for ch in chans])
                })
                channels[label]['acronym'] = r.get(channels[label]['atlas_id'])['acronym']
        else:
            logger.warning(f'Histology tracing for {label} does not exist. '
                           f'No channels for {label}')

    return channels


def load_ephys_session(eid, one=None):
    """
    From an eid, hits the Alyx database and downloads a standard default set of dataset types
    From a local session Path (pathlib.Path), loads a standard default set of dataset types
     to perform analysis:
        'clusters.channels',
        'clusters.depths',
        'clusters.metrics',
        'spikes.clusters',
        'spikes.times',
        'probes.description'
    :param eid: experiment UUID or pathlib.Path of the local session
    :param one: one instance
    :return: spikes, clusters, trials (dict of bunch, 1 bunch per probe)
    """
    assert one

    if not isinstance(one, One):
        logger.warning('ONE instance deprecated; use one.api instead of oneibl.one')
        from .deprecated import one as old
        return old.load_ephys_session(eid, one=one)

    spikes, clusters = load_spike_sorting(eid, one=one)
    trials = one.load_object(eid, 'trials')

    return spikes, clusters, trials


def load_spike_sorting(eid, one=None, probe=None):
    """
    From an eid, loads spikes and clusters for all probes
    The following set of dataset types are loaded:
        'clusters.channels',
        'clusters.depths',
        'clusters.metrics',
        'spikes.clusters',
        'spikes.times',
        'probes.description'
    :param eid: experiment UUID or pathlib.Path of the local session
    :param one: an instance of OneAlyx
    :param probe: name of probe to load in, if not given all probes for session will be loaded
    :return: spikes, clusters (dict of bunch, 1 bunch per probe)
    """
    one = one or ONE()
    if not isinstance(one, One):
        logger.warning('ONE instance deprecated; use one.api instead of oneibl.one')
        from .deprecated import one as old
        return old.load_spike_sorting(eid, one=one, probe=probe)
    assert isinstance(one, OneAlyx), 'ONE much be in remote mode'

    if isinstance(probe, str):
        labels = [probe]
    else:
        if one.mode == 'local':
            probes = one.load_object(eid, 'probes')
            labels = [pr['label'] for pr in probes['description']]
        else:
            insertions = one.alyx.rest('insertions', 'list', session=one.to_eid(eid))
            labels = [ins['name'] for ins in insertions]

    spikes = Bunch.fromkeys(labels)
    clusters = Bunch.fromkeys(labels)
    for label in labels:
        try:
            spikes[label] = one.load_object(eid, 'spikes', collection=label)
        except alferr.ALFError:
            logger.warning(
                f'Could not load spikes datasets for session {eid}. '
                f'Spikes for {label} will return an empty dict')

        session_path = eid if alfio.is_session_path(eid) else one.eid2path(one.to_eid(eid))
        _remove_old_clusters(session_path, label)
        try:
            clusters[label] = one.load_object(eid, 'clusters', collection=label)
        except alferr.ALFError:
            logger.warning(
                f'Could not load clusters datasets for session {eid}. '
                f'Clusters for {label} will return an empty dict')
    return spikes, clusters


def _remove_old_clusters(session_path, probe):
    # gets clusters and spikes from a local session folder
    probe_path = session_path.joinpath('alf', probe)

    # look for clusters.metrics.csv file, if it exists delete as we now have .pqt file instead
    cluster_file = probe_path.joinpath('clusters.metrics.csv')

    if cluster_file.exists():
        os.remove(cluster_file)
        logger.info('Deleting old clusters.metrics.csv file')


def merge_clusters_channels(dic_clus, channels, keys_to_add_extra=None):
    """
    Takes (default and any extra) values in given keys from channels and assign them to clusters.
    If channels does not contain any data, the new keys are added to clusters but left empty.
    :param dic_clus: dict of bunch, 1 bunch per probe, containing cluster information
    :param channels: dict of bunch, 1 bunch per probe, containing channels information
    :param keys_to_add_extra: Any extra keys contained in channels (will be added to default
    ['acronym', 'atlas_id'])
    :return: clusters (dict of bunch, 1 bunch per probe), with new keys values.
    """
    probe_labels = list(channels.keys())  # Convert dict_keys into list
    keys_to_add_default = ['acronym', 'atlas_id', 'x', 'y', 'z']

    if keys_to_add_extra is None:
        keys_to_add = keys_to_add_default
    else:
        #  Append extra optional keys
        keys_to_add = list(set(keys_to_add_extra + keys_to_add_default))

    for label in probe_labels:
        try:
            clu_ch = dic_clus[label]['channels']

            for key in keys_to_add:
                assert key in channels[label].keys()  # Check key is in channels
                ch_key = channels[label][key]

                if max(clu_ch) < len(ch_key):  # Check length as will use clu_ch as index
                    dic_clus[label][key] = ch_key[clu_ch]
                else:
                    print(f'Channels in probe {label} does not have'
                          f' the right element number compared to cluster.'
                          f' Data in new cluster key {key} is thus returned empty.')
                    dic_clus[label][key] = []
        except KeyError:
            logger.warning(
                f'Either clusters or channels does not have key {label}, could not'
                f' merge')
            continue

    return dic_clus


def load_spike_sorting_with_channel(eid, one=None, probe=None, aligned=False):
    """
    For a given eid, get spikes, clusters and channels information, and merges clusters
    and channels information before returning all three variables.
    :param eid:
    :param one:
    :param aligned: whether to get the latest user aligned channel when not resolved or use
    histology track
    :return: spikes, clusters, channels (dict of bunch, 1 bunch per probe)
    """
    # --- Get spikes and clusters data
    one = one or ONE()

    if isinstance(one, One):
        logger.warning('ONE instance deprecated; use one.api instead of oneibl.one')
        from .deprecated import one as old
        return old.load_spike_sorting_with_channel(eid, one=one, probe=probe, aligned=aligned)

    dic_spk_bunch, dic_clus = load_spike_sorting(eid, one=one, probe=probe)
    # -- Get brain regions and assign to clusters
    channels = load_channel_locations(eid, one=one, probe=probe, aligned=aligned)

    dic_clus = merge_clusters_channels(dic_clus, channels, keys_to_add_extra=None)
    return dic_spk_bunch, dic_clus, channels


def load_passive_rfmap(eid, one=None):
    """
    TODO Update for new ONE
    For a given eid load in the passive receptive field mapping protocol data
    :param eid: eid or pathlib.Path of the local session
    :param one:
    :return: rf_map
    """
    if isinstance(eid, Path):
        alf_path = eid.joinpath('alf')
    else:
        one = one or ONE()
        dtypes = {
            '_iblrig_RFMapStim.raw',
            '_ibl_passiveRFM.times',
        }

        _ = one.load_dataset(eid, dataset_types=dtypes, download_only=True)
        alf_path = one.path_from_eid(eid).joinpath('alf')

    # Load in the receptive field mapping data
    rf_map = alfio.load_object(alf_path, object='passiveRFM', namespace='ibl')
    frames = np.fromfile(alf_path.parent.joinpath('raw_passive_data', '_iblrig_RFMapStim.raw.bin'),
                         dtype="uint8")
    y_pix, x_pix = 15, 15
    frames = np.transpose(np.reshape(frames, [y_pix, x_pix, -1], order="F"), [2, 1, 0])
    rf_map['frames'] = frames

    return rf_map


def load_wheel_reaction_times(eid, one=None):
    """
    Return the calculated reaction times for session.  Reaction times are defined as the time
    between the go cue (onset tone) and the onset of the first substantial wheel movement.   A
    movement is considered sufficiently large if its peak amplitude is at least 1/3rd of the
    distance to threshold (~0.1 radians).

    Negative times mean the onset of the movement occurred before the go cue.  Nans may occur if
    there was no detected movement withing the period, or when the goCue_times or feedback_times
    are nan.

    Parameters
    ----------
    eid : str
        Session UUID
    one : oneibl.ONE
        An instance of ONE for loading data.  If None a new one is instantiated using the defaults.

    Returns
    ----------
    array-like
        reaction times
    """
    if one is None:
        one = ONE()

    trials = one.load_object(eid, 'trials')
    # If already extracted, load and return
    if trials and 'firstMovement_times' in trials:
        return trials['firstMovement_times'] - trials['goCue_times']
    # Otherwise load wheelMoves object and calculate
    moves = one.load_object(eid, 'wheelMoves')
    # Re-extract wheel moves if necessary
    if not moves or 'peakAmplitude' not in moves:
        wheel = one.load_object(eid, 'wheel')
        moves = extract_wheel_moves(wheel['timestamps'], wheel['position'])
    assert trials and moves, 'unable to load trials and wheelMoves data'
    firstMove_times, is_final_movement, ids = extract_first_movement_times(moves, trials)
    return firstMove_times - trials['goCue_times']


def load_trials_df(eid, one=None, maxlen=None, t_before=0., t_after=0., ret_wheel=False,
                   ret_abswheel=False, wheel_binsize=0.02, addtl_types=()):
    """
    TODO Test this with new ONE
    Generate a pandas dataframe of per-trial timing information about a given session.
    Each row in the frame will correspond to a single trial, with timing values indicating timing
    session-wide (i.e. time in seconds since session start). Can optionally return a resampled
    wheel velocity trace of either the signed or absolute wheel velocity.

    The resulting dataframe will have a new set of columns, trial_start and trial_end, which define
    via t_before and t_after the span of time assigned to a given trial.
    (useful for bb.modeling.glm)

    Parameters
    ----------
    eid : str
        Session UUID string to pass to ONE
    one : oneibl.one.OneAlyx, optional
        one object to use for loading. Will generate internal one if not used, by default None
    maxlen : float, optional
        Maximum trial length for inclusion in df. Trials where feedback - response is longer
        than this value will not be included in the dataframe, by default None
    t_before : float, optional
        Time before stimulus onset to include for a given trial, as defined by the trial_start
        column of the dataframe. If zero, trial_start will be identical to stimOn, by default 0.
    t_after : float, optional
        Time after feedback to include in the trail, as defined by the trial_end
        column of the dataframe. If zero, trial_end will be identical to feedback, by default 0.
    ret_wheel : bool, optional
        Whether to return the time-resampled wheel velocity trace, by default False
    ret_abswheel : bool, optional
        Whether to return the time-resampled absolute wheel velocity trace, by default False
    wheel_binsize : float, optional
        Time bins to resample wheel velocity to, by default 0.02
    addtl_types : list, optional
        List of additional types from an ONE trials object to include in the dataframe. Must be
        valid keys to the dict produced by one.load_object(eid, 'trials'), by default empty.

    Returns
    -------
    pandas.DataFrame
        Dataframe with trial-wise information. Indices are the actual trial order in the original
        data, preserved even if some trials do not meet the maxlen criterion. As a result will not
        have a monotonic index. Has special columns trial_start and trial_end which define start
        and end times via t_before and t_after
    """
    if not one:
        one = ONE()

    if ret_wheel and ret_abswheel:
        raise ValueError('ret_wheel and ret_abswheel cannot both be true.')

    # Define which datatypes we want to pull out
    trialstypes = ['choice',
                   'probabilityLeft',
                   'feedbackType',
                   'feedback_times',
                   'contrastLeft',
                   'contrastRight',
                   'goCue_times',
                   'stimOn_times']
    trialstypes.extend(addtl_types)

    # A quick function to remap probabilities in those sessions where it was not computed correctly
    def remap_trialp(probs):
        # Block probabilities in trial data aren't accurate and need to be remapped
        validvals = np.array([0.2, 0.5, 0.8])
        diffs = np.abs(np.array([x - validvals for x in probs]))
        maps = diffs.argmin(axis=1)
        return validvals[maps]

    trials = one.load_object(eid, 'trials')
    starttimes = trials.stimOn_times
    endtimes = trials.feedback_times
    tmp = {key: value for key, value in trials.items() if key in trialstypes}

    if maxlen is not None:
        with np.errstate(invalid='ignore'):
            keeptrials = (endtimes - starttimes) <= maxlen
    else:
        keeptrials = range(len(starttimes))
    trialdata = {x: tmp[x][keeptrials] for x in trialstypes}
    trialdata['probabilityLeft'] = remap_trialp(trialdata['probabilityLeft'])
    trialsdf = pd.DataFrame(trialdata)
    if maxlen is not None:
        trialsdf.set_index(np.nonzero(keeptrials)[0], inplace=True)
    trialsdf['trial_start'] = trialsdf['stimOn_times'] - t_before
    trialsdf['trial_end'] = trialsdf['feedback_times'] + t_after
    tdiffs = trialsdf['trial_end'] - np.roll(trialsdf['trial_start'], -1)
    if np.any(tdiffs[:-1] > 0):
        logging.warning(f'{sum(tdiffs[:-1] > 0)} trials overlapping due to t_before and t_after '
                        'values. Try reducing one or both!')
    if not ret_wheel and not ret_abswheel:
        return trialsdf

    wheel = one.load_object(eid, 'wheel')
    whlpos, whlt = wheel.position, wheel.timestamps
    starttimes = trialsdf['trial_start']
    endtimes = trialsdf['trial_end']
    wh_endlast = 0
    trials = []
    for (start, end) in np.vstack((starttimes, endtimes)).T:
        wh_startind = np.searchsorted(whlt[wh_endlast:], start) + wh_endlast
        wh_endind = np.searchsorted(whlt[wh_endlast:], end, side='right') + wh_endlast + 4
        wh_endlast = wh_endind
        tr_whlpos = whlpos[wh_startind - 1:wh_endind + 1]
        tr_whlt = whlt[wh_startind - 1:wh_endind + 1] - start
        tr_whlt[0] = 0.  # Manual previous-value interpolation
        whlseries = TimeSeries(tr_whlt, tr_whlpos, columns=['whlpos'])
        whlsync = sync(wheel_binsize, timeseries=whlseries, interp='previous')
        trialstartind = np.searchsorted(whlsync.times, 0)
        trialendind = np.ceil((end - start) / wheel_binsize).astype(int)
        trpos = whlsync.values[trialstartind:trialendind + trialstartind]
        whlvel = trpos[1:] - trpos[:-1]
        whlvel = np.insert(whlvel, 0, 0)
        if np.abs((trialendind - len(whlvel))) > 0:
            raise IndexError('Mismatch between expected length of wheel data and actual.')
        if ret_wheel:
            trials.append(whlvel)
        elif ret_abswheel:
            trials.append(np.abs(whlvel))
    trialsdf['wheel_velocity'] = trials
    return trialsdf


def load_channels_from_insertion(ins, depths=None, one=None, ba=None):

    PROV_2_VAL = {
        'Resolved': 90,
        'Ephys aligned histology track': 70,
        'Histology track': 50,
        'Micro-manipulator': 30,
        'Planned': 10}

    one = one or ONE()
    ba = ba or atlas.AllenAtlas()
    traj = one.alyx.rest('trajectories', 'list', probe_insertion=ins['id'])
    val = [PROV_2_VAL[tr['provenance']] for tr in traj]
    idx = np.argmax(val)
    traj = traj[idx]
    if depths is None:
        depths = SITES_COORDINATES[:, 1]
    if traj['provenance'] == 'Planned' or traj['provenance'] == 'Micro-manipulator':
        ins = atlas.Insertion.from_dict(traj)
        # Deepest coordinate first
        xyz = np.c_[ins.tip, ins.entry].T
        xyz_channels = histology.interpolate_along_track(xyz, (depths +
                                                               TIP_SIZE_UM) / 1e6)
    else:
        xyz = np.array(ins['json']['xyz_picks']) / 1e6
        if traj['provenance'] == 'Histology track':
            xyz = xyz[np.argsort(xyz[:, 2]), :]
            xyz_channels = histology.interpolate_along_track(xyz, (depths +
                                                                   TIP_SIZE_UM) / 1e6)
        else:
            align_key = ins['json']['extended_qc']['alignment_stored']
            feature = traj['json'][align_key][0]
            track = traj['json'][align_key][1]
            ephysalign = EphysAlignment(xyz, depths, track_prev=track,
                                        feature_prev=feature,
                                        brain_atlas=ba, speedy=True)
            xyz_channels = ephysalign.get_channel_locations(feature, track)
    return xyz_channels<|MERGE_RESOLUTION|>--- conflicted
+++ resolved
@@ -4,19 +4,13 @@
 
 import numpy as np
 import pandas as pd
-
-<<<<<<< HEAD
+from iblutil.util import Bunch
+
 import one.alf.io as alfio
 import one.alf.exceptions as alferr
+from one.api import ONE, One, OneAlyx
+
 from ibllib.io import spikeglx
-from ibllib.atlas.regions import BrainRegions
-from ibllib.io.extractors.training_wheel import extract_wheel_moves, extract_first_movement_times
-from one.api import ONE, One, OneAlyx
-=======
-import alf.io
-
-from ibllib.io import spikeglx
-from ibllib.atlas.regions import BrainRegions
 from ibllib.io.extractors.training_wheel import extract_wheel_moves, extract_first_movement_times
 from ibllib.ephys.neuropixel import SITES_COORDINATES, TIP_SIZE_UM
 from ibllib.atlas import atlas
@@ -24,9 +18,7 @@
 from ibllib.pipes.ephys_alignment import EphysAlignment
 
 from oneibl.one import ONE
->>>>>>> b9099eb8
-
-from iblutil.util import Bunch
+
 from brainbox.core import TimeSeries
 from brainbox.processing import sync
 
