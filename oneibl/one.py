import abc
import concurrent.futures
import json
import logging
import os
import fnmatch
import re
from functools import wraps
from pathlib import Path, PurePath
<<<<<<< HEAD
from typing import Optional
=======
from collections import defaultdict
from typing import Any, Sequence, Union, Optional, List, Dict
from uuid import UUID
>>>>>>> 0ecd291a

import requests
import tqdm
import pandas as pd
import numpy as np

import oneibl.params
import oneibl.webclient as wc
import alf.io as alfio
from alf.files import is_valid, alf_parts
# from ibllib.misc.exp_ref import is_exp_ref
from ibllib.exceptions import \
    ALFMultipleObjectsFound, ALFObjectNotFound, ALFMultipleCollectionsFound
from ibllib.io import hashfile
from ibllib.misc import pprint
from oneibl.dataclass import SessionDataInfo
from brainbox.io import parquet
from brainbox.core import ismember, ismember2d

_logger = logging.getLogger('ibllib')

Listable = lambda t: Union[t, Sequence[t]]  # noqa
NTHREADS = 4  # number of download threads

_ENDPOINTS = {  # keynames are possible input arguments and values are actual endpoints
    'data': 'dataset-types',
    'dataset': 'datasets',
    'datasets': 'datasets',
    'dataset-types': 'dataset-types',
    'dataset_types': 'dataset-types',
    'dataset-type': 'dataset-types',
    'dataset_type': 'dataset-types',
    'dtypes': 'dataset-types',
    'dtype': 'dataset-types',
    'users': 'users',
    'user': 'users',
    'subject': 'subjects',
    'subjects': 'subjects',
    'labs': 'labs',
    'lab': 'labs'}

_SESSION_FIELDS = {  # keynames are possible input arguments and values are actual fields
    'subjects': 'subject',
    'subject': 'subject',
    'user': 'users',
    'users': 'users',
    'lab': 'lab',
    'labs': 'lab',
    'type': 'type',
    'start_time': 'start_time',
    'start-time': 'start_time',
    'end_time': 'end_time',
    'end-time': 'end_time'}

SEARCH_TERMS = {  # keynames are possible input arguments and values are actual fields
    'data': 'dataset_types',
    'dataset': 'dataset_types',
    'datasets': 'dataset_types',
    'dataset-types': 'dataset_types',
    'dataset_types': 'dataset_types',
    'users': 'users',
    'user': 'users',
    'subject': 'subject',
    'subjects': 'subject',
    'date_range': 'date_range',
    'date-range': 'date_range',
    'date': 'date_range',
    'labs': 'lab',
    'lab': 'lab',
    'task': 'task_protocol',
    'task_protocol': 'task_protocol',
    'number': 'number',
    'location': 'location',
    'lab_location': 'location',
    'performance_lte': 'performance_lte',
    'performance_gte': 'performance_gte',
    'project': 'project',
}


def _ses2pandas(ses, dtypes=None):
    """
    :param ses: session dictionary from rest endpoint
    :param dtypes: list of dataset types
    :return:
    """
    # selection: get relevant dtypes only if there is an url associated
    rec = list(filter(lambda x: x['url'], ses['data_dataset_session_related']))
    if dtypes == ['__all__'] or dtypes == '__all__':
        dtypes = None
    if dtypes is not None:
        rec = list(filter(lambda x: x['dataset_type'] in dtypes, rec))
    include = ['id', 'hash', 'dataset_type', 'name', 'file_size', 'collection']
    uuid_fields = ['id', 'eid']
    join = {'subject': ses['subject'], 'lab': ses['lab'], 'eid': ses['url'][-36:],
            'start_time': np.datetime64(ses['start_time']), 'number': ses['number'],
            'task_protocol': ses['task_protocol']}
    col = parquet.rec2col(rec, include=include, uuid_fields=uuid_fields, join=join,
                          types={'file_size': np.double}).to_df()
    return col


def parse_id(method):
    """
    Ensures the input experiment identifier is an experiment UUID string
    :param method: An ONE method whose second arg is an experiment id
    :return: A wrapper function that parses the id to the expected string
    """
    @wraps(method)
    def wrapper(self, id, *args, **kwargs):
        id = self.to_eid(id)
        return method(self, id, *args, **kwargs)
    return wrapper


class OneAbstract(abc.ABC):

    def __init__(self, username=None, password=None, base_url=None, cache_dir=None, silent=None):
        # get parameters override if inputs provided
        self._par = oneibl.params.get(silent=silent)
        self._par = self._par.set('ALYX_LOGIN', username or self._par.ALYX_LOGIN)
        self._par = self._par.set('ALYX_URL', base_url or self._par.ALYX_URL)
        self._par = self._par.set('ALYX_PWD', password or self._par.ALYX_PWD)
        self._par = self._par.set('CACHE_DIR', cache_dir or self._par.CACHE_DIR)
        # init the cache file
        self._cache_file = Path(self._par.CACHE_DIR).joinpath('.one_cache.parquet')
        if self._cache_file.exists():
            # we need to keep this part fast enough for transient objects
            self._cache = parquet.load(self._cache_file)
        else:
            self._cache = pd.DataFrame()

    def _load(self, eid, dataset_types=None, dclass_output=False, download_only=False,
              offline=False, **kwargs):
        """
        From a Session ID and dataset types, queries Alyx database, downloads the data
        from Globus, and loads into numpy array. Single session only
        """
        if alfio.is_uuid_string(eid):
            eid = '/sessions/' + eid
        eid_str = eid[-36:]
        # if no dataset_type is provided:
        # a) force the output to be a dictionary that provides context to the data
        # b) download all types that have a data url specified whithin the alf folder
        dataset_types = [dataset_types] if isinstance(dataset_types, str) else dataset_types
        if not dataset_types or dataset_types == ['__all__']:
            dclass_output = True
        if offline:
            dc = self._make_dataclass_offline(eid_str, dataset_types, **kwargs)
        else:
            dc = self._make_dataclass(eid_str, dataset_types, **kwargs)
        # load the files content in variables if requested
        if not download_only:
            for ind, fil in enumerate(dc.local_path):
                dc.data[ind] = alfio.load_file_content(fil)
        # parse output arguments
        if dclass_output:
            return dc
        # if required, parse the output as a list that matches dataset_types requested
        list_out = []
        for dt in dataset_types:
            if dt not in dc.dataset_type:
                _logger.warning('dataset ' + dt + ' not found for session: ' + eid_str)
                list_out.append(None)
                continue
            for i, x, in enumerate(dc.dataset_type):
                if dt == x:
                    if dc.data[i] is not None:
                        list_out.append(dc.data[i])
                    else:
                        list_out.append(dc.local_path[i])
        return list_out

    def _get_cache_dir(self, cache_dir):
        if not cache_dir:
            cache_dir = self._par.CACHE_DIR
        # if empty in parameter file, do not allow and set default
        if not cache_dir:
            cache_dir = str(PurePath(Path.home(), "Downloads", "FlatIron"))
        assert cache_dir
        return cache_dir

    def _make_dataclass_offline(self, eid, dataset_types=None, cache_dir=None, **kwargs):
        if self._cache.size == 0:
            return SessionDataInfo()
        # select the session
        npeid = parquet.str2np(eid)[0]
        df = self._cache[self._cache['eid_0'] == npeid[0]]
        df = df[df['eid_1'] == npeid[1]]
        # select datasets
        df = df[ismember(df['dataset_type'], dataset_types)[0]]
        return SessionDataInfo.from_pandas(df, self._get_cache_dir(cache_dir))

    def path_from_eid(self, eid: str) -> Optional[Path]:
        """
        From an experiment id or a list of experiment ids, gets the local cache path
        :param eid: eid (UUID) or list of UUIDs
        :return: eid or list of eids
        """
        # If eid is a list of eIDs recurse through list and return the results
        if isinstance(eid, list):
            path_list = []
            for p in eid:
                path_list.append(self.path_from_eid(p))
            return path_list
        # If not valid return None
        if not is_uuid_string(eid):
            print(eid, " is not a valid eID/UUID string")
            return
        if self._cache.size == 0:
            return

        # load path from cache
        ic = parquet.find_first_2d(
            self._cache[['eid_0', 'eid_1']].to_numpy(), parquet.str2np(eid))
        if ic is not None:
            ses = self._cache.iloc[ic]
            return Path(self._par.CACHE_DIR).joinpath(
                ses['lab'], 'Subjects', ses['subject'], ses['start_time'].isoformat()[:10],
                str(ses['number']).zfill(3))

    def eid_from_path(self, path_obj):
        """
        From a local path, gets the experiment id
        :param path_obj: local path or list of local paths
        :return: eid or list of eids
        """
        # If path_obj is a list recurse through it and return a list
        if isinstance(path_obj, list):
            path_obj = [Path(x) for x in path_obj]
            eid_list = []
            for p in path_obj:
                eid_list.append(self.eid_from_path(p))
            return eid_list
        # else ensure the path ends with mouse,date, number
        path_obj = Path(path_obj)
        session_path = get_session_path(path_obj)
        # if path does not have a date and a number, or cache is empty return None
        if session_path is None or self._cache.size == 0:
            return None

        # fetch eid from cache
        ind = ((self._cache['subject'] == session_path.parts[-3]) &
               (self._cache['start_time'].apply(
                   lambda x: x.isoformat()[:10] == session_path.parts[-2])) &
               (self._cache['number']) == int(session_path.parts[-1]))
        ind = np.where(ind.to_numpy())[0]
        if ind.size > 0:
            return parquet.np2str(self._cache[['eid_0', 'eid_1']].iloc[ind[0]])

    @abc.abstractmethod
    def _make_dataclass(self, eid, dataset_types=None, cache_dir=None, **kwargs):
        pass

    @abc.abstractmethod
    def load(self, **kwargs):
        pass

    @abc.abstractmethod
    def list(self, **kwargs):
        pass

    @abc.abstractmethod
    def search(self, **kwargs):
        pass


def ONE(offline=False, **kwargs):
    if offline:
        return OneOffline(**kwargs)
    else:
        return OneAlyx(**kwargs)


class OneOffline(OneAbstract):

    def _make_dataclass(self, *args, **kwargs):
        return self._make_dataclass_offline(*args, **kwargs)

    def load(self, eid, **kwargs):
        return self._load(eid, **kwargs)

    def list(self, **kwargs):
        pass

    def search(self, **kwargs):
        pass


class OneAlyx(OneAbstract):
    def __init__(self, **kwargs):
        # get parameters override if inputs provided
        super(OneAlyx, self).__init__(**kwargs)
        try:
            self._alyxClient = wc.AlyxClient(username=self._par.ALYX_LOGIN,
                                             password=self._par.ALYX_PWD,
                                             base_url=self._par.ALYX_URL)
            # Display output when instantiating ONE
            print(f"Connected to {self._par.ALYX_URL} as {self._par.ALYX_LOGIN}", )
        except requests.exceptions.ConnectionError:
            raise ConnectionError(
                f"Can't connect to {self._par.ALYX_URL}.\n" +
                "IP addresses are filtered on IBL database servers. \n" +
                "Are you connecting from an IBL participating institution ?"
            )

    @property
    def alyx(self):
        return self._alyxClient

    def help(self, dataset_type=None):
        if not dataset_type:
            return self.alyx.rest('dataset-types', 'list')
        if isinstance(dataset_type, list):
            for dt in dataset_type:
                self.help(dataset_type=dt)
                return
        if not isinstance(dataset_type, str):
            print('No dataset_type provided or wrong type. Should be str')
            return
        out = self.alyx.rest('dataset-types', 'read', dataset_type)
        print(out['description'])

    def list(self,
             eid: Optional[Union[str, Path, UUID]] = None,
             keyword: str = 'dataset-type',
             details: bool = False) -> Union[List, Dict[str, str]]:
        """
        From a Session ID, queries Alyx database for datasets related to a session.

        :param eid: Experiment session uuid str
        :type eid: str

        :param keyword: The attribute to be listed, options include 'dataset', 'dataset-type'.
        If no eid provided, only dataset-types will be returned.
        :type keyword: str

        :param details: If eid provided returns datasets as a dict with collection names as
        keys, if eid is None a list of dataset-type dicts is returned, with a description field.
        :type details: bool

        :return: list of strings or dict of lists if details is True
        :rtype:  list, dict
        """
        if keyword[-1] == 's':
            keyword = keyword[:-1]  # Remove plural
        if keyword not in ('dataset', 'dataset-type'):
            raise ValueError('keyword should be either "dataset" or "dataset-type"')

        if not eid:
            if keyword != 'dataset-type':
                _logger.warning('Unable to list all datasets, returning dataset types instead')
            results = self.alyx.rest('dataset-types', 'list')
            return results if details else [x['name'] for x in results]

        # Session specific list
        results = self.alyx.rest('datasets', 'list', session=eid)
        collection = []
        name = []
        for r in results:
            collection.append(r['collection'])
            name.append(r['name'] if keyword == 'dataset' else r['dataset_type'])

        if details:  # Order the datasets by collection
            out = defaultdict(list)
            [out[k or 'alf'].append(v) for k, v in zip(collection, name)]
            return out
        else:
            return name

    @parse_id
    def load(self, eid, dataset_types=None, dclass_output=False, dry_run=False, cache_dir=None,
             download_only=False, clobber=False, offline=False, keep_uuid=False):
        """
        From a Session ID and dataset types, queries Alyx database, downloads the data
        from Globus, and loads into numpy array.

        :param eid: Experiment ID, for IBL this is the UUID of the Session as per Alyx
         database. Could be a full Alyx URL:
         'http://localhost:8000/sessions/698361f6-b7d0-447d-a25d-42afdef7a0da' or only the UUID:
         '698361f6-b7d0-447d-a25d-42afdef7a0da'. Can also be a list of the above for multiple eids.
        :type eid: str
        :param dataset_types: [None]: Alyx dataset types to be returned.
        :type dataset_types: list
        :param dclass_output: [False]: forces the output as dataclass to provide context.
        :type dclass_output: bool
         If None or an empty dataset_type is specified, the output will be a dictionary by default.
        :param cache_dir: temporarly overrides the cache_dir from the parameter file
        :type cache_dir: str
        :param download_only: do not attempt to load data in memory, just download the files
        :type download_only: bool
        :param clobber: force downloading even if files exists locally
        :type clobber: bool
        :param keep_uuid: keeps the UUID at the end of the filename (defaults to False)
        :type keep_uuid: bool

        :return: List of numpy arrays matching the size of dataset_types parameter, OR
         a dataclass containing arrays and context data.
        :rtype: list, dict, dataclass SessionDataInfo
        """
        # this is a wrapping function to keep signature and docstring accessible for IDE's
        return self._load_recursive(eid, dataset_types=dataset_types, dclass_output=dclass_output,
                                    dry_run=dry_run, cache_dir=cache_dir, keep_uuid=keep_uuid,
                                    download_only=download_only, clobber=clobber, offline=offline)

    @parse_id
    def load_dataset(self,
                     eid: Union[str, Path, UUID],
                     dataset: str,
                     collection: Optional[str] = 'alf',
                     download_only: bool = False) -> Any:
        """
        Load a single dataset from a Session ID and a dataset type.

        :param eid: Experiment session identifier; may be a UUID, URL, experiment reference string
        details dict or Path
        :param dataset: The ALF dataset to load.  Supports asterisks as wildcards.
        :param collection:  The collection to which the object belongs, e.g. 'alf/probe01'.
        Supports asterisks as wildcards.
        :param download_only: When true the data are downloaded and the file path is returned
        :return: dataset or a Path object if download_only is true

        Examples:
            intervals = one.load_dataset(eid, '_ibl_trials.intervals.npy')
            intervals = one.load_dataset(eid, '*trials.intervals*')
            filepath = one.load_dataset(eid '_ibl_trials.intervals.npy', download_only=True)
            spikes = one.load_dataset(eid 'spikes.times.npy', collection='alf/probe01')
        """
        search_str = 'name__regex,' + dataset.replace('.', r'\.').replace('*', '.*')
        if collection and collection != 'all':
            search_str += ',collection__regex,' + collection.replace('*', '.*')
        results = self.alyx.rest('datasets', 'list', session=eid, django=search_str)

        # Get filenames of returned ALF files
        collection_set = {x['collection'] for x in results}
        if len(collection_set) > 1:
            raise ALFMultipleCollectionsFound('Matching dataset belongs to multiple collections:' +
                                              ', '.join(collection_set))
        if len(results) > 1:
            raise ALFMultipleObjectsFound('The following matching datasets were found: ' +
                                          ', '.join(x['name'] for x in results))
        if len(results) == 0:
            raise ALFObjectNotFound(f'Dataset "{dataset}" not found on Alyx')

        filename = self.download_dataset(results[0])
        assert filename is not None, 'failed to download dataset'

        return filename if download_only else alfio.load_file_content(filename)

    @parse_id
    def load_object(self,
                    eid: Union[str, Path, UUID],
                    obj: str,
                    collection: Optional[str] = 'alf',
                    download_only: bool = False,
                    **kwargs) -> Union[alfio.AlfBunch, List[Path]]:
        """
        Load all attributes of an ALF object from a Session ID and an object name.

        :param eid: Experiment session identifier; may be a UUID, URL, experiment reference string
        details dict or Path
        :param obj: The ALF object to load.  Supports asterisks as wildcards.
        :param collection:  The collection to which the object belongs, e.g. 'alf/probe01'.
        Supports asterisks as wildcards.
        :param download_only: When true the data are downloaded and the file paths are returned
        :param kwargs: Optional filters for the ALF objects, including namespace and timescale
        :return: An ALF bunch or if download_only is True, a list of Paths objects

        Examples:
        load_object(eid, '*moves')
        load_object(eid, 'trials')
        load_object(eid, 'spikes', collection='*probe01')
        """
        # Filter server-side by collection and dataset name
        search_str = 'name__regex,' + obj.replace('*', '.*')
        if collection and collection != 'all':
            search_str += ',collection__regex,' + collection.replace('*', '.*')
        results = self.alyx.rest('datasets', 'list', session=eid, django=search_str)
        pattern = re.compile(fnmatch.translate(obj))

        # Further refine by matching object part of ALF datasets
        def match(r):
            return is_valid(r['name']) and pattern.match(alf_parts(r['name'])[1])

        # Get filenames of returned ALF files
        returned_obj = {alf_parts(x['name'])[1] for x in results if match(x)}

        # Validate result before loading
        if len(returned_obj) > 1:
            raise ALFMultipleObjectsFound('The following matching objects were found: ' +
                                          ', '.join(returned_obj))
        elif len(returned_obj) == 0:
            raise ALFObjectNotFound(f'ALF object "{obj}" not found on Alyx')
        collection_set = {x['collection'] for x in results if match(x)}
        if len(collection_set) > 1:
            raise ALFMultipleCollectionsFound('Matching object belongs to multiple collections:' +
                                              ', '.join(collection_set))

        # Download and optionally load the datasets
        out_files = self.download_datasets(x for x in results if match(x))
        assert not any(x is None for x in out_files), 'failed to download object'
        if download_only:
            return out_files
        else:
            return alfio.load_object(out_files[0].parent, obj, **kwargs)

    def _load_recursive(self, eid, **kwargs):
        """
        From a Session ID and dataset types, queries Alyx database, downloads the data
        from Globus, and loads into numpy array. Supports multiple sessions
        """
        if isinstance(eid, str):
            return self._load(eid, **kwargs)
        if isinstance(eid, list):
            # dataclass output requested
            if kwargs.get('dclass_output', False):
                for i, e in enumerate(eid):
                    if i == 0:
                        out = self._load(e, **kwargs)
                    else:
                        out.append(self._load(e, **kwargs))
            else:  # list output requested
                out = []
                for e in eid:
                    out.append(self._load(e, **kwargs)[0])
            return out

    def to_eid(self,
               id: Listable(Union[str, Path, UUID, dict]) = None,
               cache_dir: Optional[Union[str, Path]] = None) -> Listable(str):
        if isinstance(id, (list, tuple)):  # Recurse
            return [self.to_eid(i, cache_dir) for i in id]
        if isinstance(id, UUID):
            return str(id)
        # elif is_exp_ref(id):
        #     return ref2eid(id, one=self)
        elif isinstance(id, dict):
            assert {'subject', 'number', 'start_time', 'lab'}.issubset(id)
            root = Path(self._get_cache_dir(cache_dir))
            id = root.joinpath(
                id['lab'],
                'Subjects', id['subject'],
                id['start_time'][:10],
                ('%03d' % id['number']))

        if alfio.is_session_path(id):
            return self.eid_from_path(id)
        elif isinstance(id, str):
            if len(id) > 36:
                id = id[-36:]
            if not alfio.is_uuid_string(id):
                raise ValueError('Invalid experiment ID')
            else:
                return id
        else:
            raise ValueError('Unrecognized experiment ID')

    def _make_dataclass(self, eid, dataset_types=None, cache_dir=None, dry_run=False,
                        clobber=False, offline=False, keep_uuid=False):
        # if the input as an UUID, add the beginning of URL to it
        cache_dir = self._get_cache_dir(cache_dir)
        # get session json information as a dictionary from the alyx API
        try:
            ses = self.alyx.rest('sessions', 'read', id=eid)
        except requests.HTTPError:
            raise requests.HTTPError('Session ' + eid + ' does not exist')
        # filter by dataset types
        dc = SessionDataInfo.from_session_details(ses, dataset_types=dataset_types, eid=eid)
        # loop over each dataset and download if necessary
        with concurrent.futures.ThreadPoolExecutor(max_workers=NTHREADS) as executor:
            futures = []
            for ind in range(len(dc)):
                if dc.url[ind] is None or dry_run:
                    futures.append(None)
                else:
                    futures.append(executor.submit(
                        self.download_dataset, dc.url[ind], cache_dir=cache_dir, clobber=clobber,
                        offline=offline, keep_uuid=keep_uuid, file_size=dc.file_size[ind],
                        hash=dc.hash[ind]))
            concurrent.futures.wait(list(filter(lambda x: x is not None, futures)))
            for ind, future in enumerate(futures):
                if future is None:
                    continue
                dc.local_path[ind] = future.result()
        # filter by daataset types and update the cache
        self._update_cache(ses, dataset_types=dataset_types)
        return dc

    def _ls(self, table=None, verbose=False):
        """
        Queries the database for a list of 'users' and/or 'dataset-types' and/or 'subjects' fields

        :param table: the table (s) to query among: 'dataset-types','users'
         and 'subjects'; if empty or None assumes all tables
        :type table: str
        :param verbose: [False] prints the list in the current window
        :type verbose: bool

        :return: list of names to query, list of full raw output in json serialized format
        :rtype: list, list
        """
        assert (isinstance(table, str))
        table_field_names = {
            'dataset-types': 'name',
            'datasets': 'name',
            'users': 'username',
            'subjects': 'nickname',
            'labs': 'name'}
        if not table or table not in list(set(_ENDPOINTS.keys())):
            raise KeyError("The attribute/endpoint: " + table + " doesn't exist \n" +
                           "possible values are " + str(set(_ENDPOINTS.values())))

        field_name = table_field_names[_ENDPOINTS[table]]
        full_out = self.alyx.get('/' + _ENDPOINTS[table])
        list_out = [f[field_name] for f in full_out]
        if verbose:
            pprint(list_out)
        return list_out, full_out

    # def search(self, dataset_types=None, users=None, subjects=None, date_range=None,
    #            lab=None, number=None, task_protocol=None, details=False):
    def search(self, details=False, limit=None, **kwargs):
        """
        Applies a filter to the sessions (eid) table and returns a list of json dictionaries
         corresponding to sessions.

        For a list of search terms, use the methods

        >>> one.search_terms()

        :param dataset_types: list of dataset_types
        :type dataset_types: list of str

        :param date_range: list of 2 strings or list of 2 dates that define the range
        :type date_range: list

        :param details: default False, returns also the session details as per the REST response
        :type details: bool

        :param lab: a str or list of lab names
        :type lab: list or str

        :param limit: default None, limits results (if pagination enabled on server)
        :type limit: int List of possible search terms

        :param location: a str or list of lab location (as per Alyx definition) name
                         Note: this corresponds to the specific rig, not the lab geographical
                         location per se
        :type location: str

        :param number: number of session to be returned; will take the first n sessions found
        :type number: str or int

        :param performance_lte / performance_gte: search only for sessions whose performance is
        less equal or greater equal than a pre-defined threshold as a percentage (0-100)
        :type performance_gte: float

        :param subjects: a list of subjects nickname
        :type subjects: list or str

        :param task_protocol: a str or list of task protocol name (can be partial, i.e.
                              any task protocol containing that str will be found)
        :type task_protocol: str

        :param users: a list of users
        :type users: list or str

        :return: list of eids, if details is True, also returns a list of json dictionaries,
         each entry corresponding to a matching session
        :rtype: list, list


        """

        # small function to make sure string inputs are interpreted as lists
        def validate_input(inarg):
            if isinstance(inarg, str):
                return [inarg]
            elif isinstance(inarg, int):
                return [str(inarg)]
            else:
                return inarg

        # loop over input arguments and build the url
        url = '/sessions?'
        for k in kwargs.keys():
            # check that the input matches one of the defined filters
            if k not in SEARCH_TERMS:
                _logger.error(f'"{k}" is not a valid search keyword' + '\n' +
                              "Valid keywords are: " + str(set(SEARCH_TERMS.values())))
                return
            # then make sure the field is formatted properly
            field = SEARCH_TERMS[k]
            if field == 'date_range':
                query = _validate_date_range(kwargs[k])
            else:
                query = validate_input(kwargs[k])
            # at last append to the URL
            url = url + f"&{field}=" + ','.join(query)
        # the REST pagination argument has to be the last one
        if limit:
            url += f'&limit={limit}'
        # implements the loading itself
        ses = self.alyx.get(url)
        if len(ses) > 2500:
            eids = [s['url'] for s in tqdm.tqdm(ses)]  # flattens session info
        else:
            eids = [s['url'] for s in ses]
        eids = [e.split('/')[-1] for e in eids]  # remove url to make it portable
        if details:
            for s in ses:
                if all([s.get('lab'), s.get('subject'), s.get('start_time')]):
                    s['local_path'] = str(Path(self._par.CACHE_DIR, s['lab'], 'Subjects',
                                               s['subject'], s['start_time'][:10],
                                               str(s['number']).zfill(3)))
                else:
                    s['local_path'] = None
            return eids, ses
        else:
            return eids

    def download_datasets(self, dsets, **kwargs):
        """
        Download several datsets through a list of alyx REST dictionaries
        :param dset: list of dataset dictionaries from an Alyx REST query OR list of URL strings
        :return: local file path
        """
        out_files = []
        with concurrent.futures.ThreadPoolExecutor(max_workers=NTHREADS) as executor:
            futures = [executor.submit(self.download_dataset, dset, file_size=dset['file_size'],
                                       hash=dset['hash'], **kwargs) for dset in dsets]
            concurrent.futures.wait(futures)
            for future in futures:
                out_files.append(future.result())
        return out_files

    def download_dataset(self, dset, cache_dir=None, **kwargs):
        """
        Download a dataset from an alyx REST dictionary
        :param dset: single dataset dictionary from an Alyx REST query OR URL string
        :param cache_dir (optional): root directory to save the data in (home/downloads by default)
        :return: local file path
        """
        if isinstance(dset, str):
            url = dset
        else:
            url = next((fr['data_url'] for fr in dset['file_records'] if fr['data_url']), None)
        if not url:
            return
        assert url.startswith(self._par.HTTP_DATA_SERVER), \
            ('remote protocol and/or hostname does not match HTTP_DATA_SERVER parameter:\n' +
             f'"{url[:40]}..." should start with "{self._par.HTTP_DATA_SERVER}"')
        relpath = Path(url.replace(self._par.HTTP_DATA_SERVER, '.')).parents[0]
        target_dir = Path(self._get_cache_dir(cache_dir), relpath)
        return self._download_file(url=url, target_dir=target_dir, **kwargs)

    def _tag_mismatched_file_record(self, url):
        fr = self.alyx.rest('files', 'list', django=f"dataset,{Path(url).name.split('.')[-2]},"
                                                    f"data_repository__globus_is_personal,False")
        if len(fr) > 0:
            json_field = fr[0]['json']
            if json_field is None:
                json_field = {'mismatch_hash': True}
            else:
                json_field.update({'mismatch_hash': True})
            self.alyx.rest('files', 'partial_update', id=fr[0]['url'][-36:],
                           data={'json': json_field})

    def _download_file(self, url, target_dir, clobber=False, offline=False, keep_uuid=False,
                       file_size=None, hash=None):
        """
        Downloads a single file from an HTTP webserver
        :param url:
        :param cache_dir:
        :param clobber: (bool: False) overwrites local dataset if any
        :param offline:
        :param keep_uuid:
        :param file_size:
        :param hash:
        :return:
        """
        Path(target_dir).mkdir(parents=True, exist_ok=True)
        local_path = str(target_dir) + os.sep + os.path.basename(url)
        if not keep_uuid:
            local_path = alfio.remove_uuid_file(local_path, dry=True)
        if Path(local_path).exists() and not offline:
            # the local file hash doesn't match the dataset table cached hash
            hash_mismatch = hash and hashfile.md5(Path(local_path)) != hash
            file_size_mismatch = file_size and Path(local_path).stat().st_size != file_size
            if hash_mismatch or file_size_mismatch:
                clobber = True
                _logger.warning(f" local md5 or size mismatch, re-downloading {local_path}")
        # if there is no cached file, download
        else:
            clobber = True
        if clobber:
            local_path, md5 = wc.http_download_file(
                url, username=self._par.HTTP_DATA_SERVER_LOGIN,
                password=self._par.HTTP_DATA_SERVER_PWD, cache_dir=str(target_dir),
                clobber=clobber, offline=offline, return_md5=True)
            # post download, if there is a mismatch between Alyx and the newly downloaded file size
            # or hash flag the offending file record in Alyx for database maintenance
            hash_mismatch = hash and md5 != hash
            file_size_mismatch = file_size and Path(local_path).stat().st_size != file_size
            if hash_mismatch or file_size_mismatch:
                self._tag_mismatched_file_record(url)
        if keep_uuid:
            return local_path
        else:
            return alfio.remove_uuid_file(local_path)

    @staticmethod
    def search_terms():
        """
        Returns possible search terms to be used in the one.search method.

        :return: a tuple containing possible search terms:
        :rtype: tuple
        """
        return sorted(list(set(SEARCH_TERMS.values())))

    @staticmethod
    def keywords():
        """
        Returns possible keywords to be used in the one.list method

        :return: a tuple containing possible search terms:
        :rtype: tuple
        """
        return sorted(list(set(_ENDPOINTS.values())))

    @staticmethod
    def setup():
        """
        Interactive command tool that populates parameter file for ONE IBL.
        """
        oneibl.params.setup()

    def path_from_eid(self, eid: str, use_cache=True) -> Path:
        """
        From an experiment id or a list of experiment ids, gets the local cache path
        :param eid: eid (UUID) or list of UUIDs
        :param use_cache: if set to False, will force database connection
        :return: eid or list of eids
        """
        # If eid is a list of eIDs recurse through list and return the results
        if isinstance(eid, list):
            path_list = []
            for p in eid:
                path_list.append(self.path_from_eid(p))
            return path_list
        # If not valid return None
        if not alfio.is_uuid_string(eid):
            print(eid, " is not a valid eID/UUID string")
            return

        # first try avoid hitting the database
        if self._cache.size > 0 and use_cache:
            cache_path = super().path_from_eid(eid)
            if cache_path:
                return cache_path

        # if it wasn't successful, query Alyx
        ses = self.alyx.rest('sessions', 'list', django=f'pk,{eid}')
        if len(ses) == 0:
            return None
        else:
            return Path(self._par.CACHE_DIR).joinpath(
                ses[0]['lab'], 'Subjects', ses[0]['subject'], ses[0]['start_time'][:10],
                str(ses[0]['number']).zfill(3))

    def eid_from_path(self, path_obj, use_cache=True):
        """
        From a local path, gets the experiment id
        :param path_obj: local path or list of local paths
        :param use_cache: if set to False, will force database connection
        :return: eid or list of eids
        """
        # If path_obj is a list recurse through it and return a list
        if isinstance(path_obj, list):
            path_obj = [Path(x) for x in path_obj]
            eid_list = []
            for p in path_obj:
                eid_list.append(self.eid_from_path(p))
            return eid_list
        # else ensure the path ends with mouse,date, number
        path_obj = Path(path_obj)
        session_path = alfio.get_session_path(path_obj)
        # if path does not have a date and a number return None
        if session_path is None:
            return None

        # try the cached info to possibly avoid hitting database
        cache_eid = super().eid_from_path(path_obj)
        if cache_eid:
            return cache_eid

        # if not search for subj, date, number XXX: hits the DB
        uuid = self.search(subjects=session_path.parts[-3],
                           date_range=session_path.parts[-2],
                           number=session_path.parts[-1])

        # Return the uuid if any
        return uuid[0] if uuid else None

    def get_details(self, eid, full=False):
        """ Returns details of eid like from one.search, optional return full
        session details.
        """
        # If eid is a list of eIDs recurse through list and return the results
        if isinstance(eid, list):
            details_list = []
            for p in eid:
                details_list.append(self.get_details(p, full=full))
            return details_list
        # If not valid return None
        if not alfio.is_uuid_string(eid):
            print(eid, " is not a valid eID/UUID string")
            return
        # load all details
        dets = self.alyx.rest("sessions", "read", eid)
        if full:
            return dets
        # If it's not full return the normal output like from a one.search
        det_fields = ["subject", "start_time", "number", "lab", "project",
                      "url", "task_protocol", "local_path"]
        out = {k: v for k, v in dets.items() if k in det_fields}
        out.update({'local_path': self.path_from_eid(eid)})
        return out

    def _update_cache(self, ses, dataset_types):
        """
        :param ses: session details dictionary as per Alyx response
        :param dataset_types:
        :return: is_updated (bool): if the cache was updated or not
        """
        save = False
        pqt_dsets = _ses2pandas(ses, dtypes=dataset_types)
        # if the dataframe is empty, return
        if pqt_dsets.size == 0:
            return
        # if the cache is empty create the cache variable
        elif self._cache.size == 0:
            self._cache = pqt_dsets
            save = True
        # the cache is not empty and there are datasets in the query
        else:
            isin, icache = ismember2d(pqt_dsets[['id_0', 'id_1']].to_numpy(),
                                      self._cache[['id_0', 'id_1']].to_numpy())
            # check if the hash / filesize fields have changed on patching
            heq = (self._cache['hash'].iloc[icache].to_numpy() ==
                   pqt_dsets['hash'].iloc[isin].to_numpy())
            feq = np.isclose(self._cache['file_size'].iloc[icache].to_numpy(),
                             pqt_dsets['file_size'].iloc[isin].to_numpy(),
                             rtol=0, atol=0, equal_nan=True)
            eq = np.logical_and(heq, feq)
            # update new hash / filesizes
            if not np.all(eq):
                self._cache.iloc[icache].loc[:, ['file_size', 'hash']] = \
                    pqt_dsets.iloc[np.where(isin)[0]].loc[:, ['file_size', 'hash']]
                save = True
            # append datasets that haven't been found
            if not np.all(isin):
                self._cache = self._cache.append(pqt_dsets.iloc[np.where(~isin)[0]])
                self._cache = self._cache.reindex()
                save = True
        if save:
            # before saving makes sure pandas did not cast uuids in float
            typs = [t for t, k in zip(self._cache.dtypes, self._cache.keys()) if 'id_' in k]
            assert (all(map(lambda t: t == np.int64, typs)))
            # if this gets too big, look into saving only when destroying the ONE object
            parquet.save(self._cache_file, self._cache)

    def download_raw_partial(self, url_cbin, url_ch, first_chunk=0, last_chunk=0):
        assert url_cbin.endswith('.cbin')
        assert url_ch.endswith('.ch')

        relpath = Path(url_cbin.replace(self._par.HTTP_DATA_SERVER, '.')).parents[0]
        target_dir = Path(self._get_cache_dir(None), relpath)
        Path(target_dir).mkdir(parents=True, exist_ok=True)

        # First, download the .ch file.
        ch_local_path = Path(wc.http_download_file(
            url_ch,
            username=self._par.HTTP_DATA_SERVER_LOGIN,
            password=self._par.HTTP_DATA_SERVER_PWD,
            cache_dir=target_dir, clobber=True, offline=False, return_md5=False))
        ch_local_path = alfio.remove_uuid_file(ch_local_path)
        ch_local_path = ch_local_path.rename(ch_local_path.with_suffix('.chopped.ch'))
        assert ch_local_path.exists()

        # Load the .ch file.
        with open(ch_local_path, 'r') as f:
            cmeta = json.load(f)

        # Get the first byte and number of bytes to download.
        total_n_samples = cmeta['chunk_bounds'][-1]
        i0 = cmeta['chunk_bounds'][first_chunk]
        cmeta['chunk_bounds'] = cmeta['chunk_bounds'][first_chunk:last_chunk + 2]
        cmeta['chunk_bounds'] = [_ - i0 for _ in cmeta['chunk_bounds']]
        assert len(cmeta['chunk_bounds']) >= 2
        assert cmeta['chunk_bounds'][0] == 0

        first_byte = cmeta['chunk_offsets'][first_chunk]
        cmeta['chunk_offsets'] = cmeta['chunk_offsets'][first_chunk:last_chunk + 2]
        cmeta['chunk_offsets'] = [_ - first_byte for _ in cmeta['chunk_offsets']]
        assert len(cmeta['chunk_offsets']) >= 2
        assert cmeta['chunk_offsets'][0] == 0
        n_bytes = cmeta['chunk_offsets'][-1]
        assert n_bytes > 0

        # Save the chopped chunk bounds and ossets.
        cmeta['sha1_compressed'] = None
        cmeta['sha1_uncompressed'] = None
        cmeta['chopped'] = True
        cmeta['chopped_first_sample'] = i0
        cmeta['chopped_total_samples'] = total_n_samples
        with open(ch_local_path, 'w') as f:
            json.dump(cmeta, f, indent=2, sort_keys=True)

        # Download the requested chunks
        cbin_local_path = wc.http_download_file(
            url_cbin,
            username=self._par.HTTP_DATA_SERVER_LOGIN,
            password=self._par.HTTP_DATA_SERVER_PWD,
            cache_dir=target_dir, clobber=True, offline=False, return_md5=False,
            chunks=(first_byte, n_bytes))
        cbin_local_path = alfio.remove_uuid_file(cbin_local_path)
        cbin_local_path = cbin_local_path.rename(cbin_local_path.with_suffix('.chopped.cbin'))
        assert cbin_local_path.exists()

        import mtscomp
        reader = mtscomp.decompress(cbin_local_path, cmeta=ch_local_path)
        return reader


def _validate_date_range(date_range):
    """
    Validates and arrange date range in a 2 elements list
    """
    if isinstance(date_range, str):
        date_range = [date_range, date_range]
    if len(date_range) == 1:
        date_range = [date_range[0], date_range[0]]
    return date_range<|MERGE_RESOLUTION|>--- conflicted
+++ resolved
@@ -7,13 +7,9 @@
 import re
 from functools import wraps
 from pathlib import Path, PurePath
-<<<<<<< HEAD
-from typing import Optional
-=======
 from collections import defaultdict
 from typing import Any, Sequence, Union, Optional, List, Dict
 from uuid import UUID
->>>>>>> 0ecd291a
 
 import requests
 import tqdm
@@ -207,7 +203,7 @@
         df = df[ismember(df['dataset_type'], dataset_types)[0]]
         return SessionDataInfo.from_pandas(df, self._get_cache_dir(cache_dir))
 
-    def path_from_eid(self, eid: str) -> Optional[Path]:
+    def path_from_eid(self, eid: str) -> Optional[Listable(Path)]:
         """
         From an experiment id or a list of experiment ids, gets the local cache path
         :param eid: eid (UUID) or list of UUIDs
@@ -220,7 +216,7 @@
                 path_list.append(self.path_from_eid(p))
             return path_list
         # If not valid return None
-        if not is_uuid_string(eid):
+        if not alfio.is_uuid_string(eid):
             print(eid, " is not a valid eID/UUID string")
             return
         if self._cache.size == 0:
@@ -250,7 +246,7 @@
             return eid_list
         # else ensure the path ends with mouse,date, number
         path_obj = Path(path_obj)
-        session_path = get_session_path(path_obj)
+        session_path = alfio.get_session_path(path_obj)
         # if path does not have a date and a number, or cache is empty return None
         if session_path is None or self._cache.size == 0:
             return None
@@ -787,7 +783,6 @@
         """
         Downloads a single file from an HTTP webserver
         :param url:
-        :param cache_dir:
         :param clobber: (bool: False) overwrites local dataset if any
         :param offline:
         :param keep_uuid:
@@ -852,7 +847,7 @@
         """
         oneibl.params.setup()
 
-    def path_from_eid(self, eid: str, use_cache=True) -> Path:
+    def path_from_eid(self, eid: str, use_cache: bool = True) -> Listable(Path):
         """
         From an experiment id or a list of experiment ids, gets the local cache path
         :param eid: eid (UUID) or list of UUIDs
@@ -885,7 +880,7 @@
                 ses[0]['lab'], 'Subjects', ses[0]['subject'], ses[0]['start_time'][:10],
                 str(ses[0]['number']).zfill(3))
 
-    def eid_from_path(self, path_obj, use_cache=True):
+    def eid_from_path(self, path_obj: Union[str, Path], use_cache: bool = True) -> Listable(Path):
         """
         From a local path, gets the experiment id
         :param path_obj: local path or list of local paths
@@ -919,7 +914,7 @@
         # Return the uuid if any
         return uuid[0] if uuid else None
 
-    def get_details(self, eid, full=False):
+    def get_details(self, eid: str, full: bool = False):
         """ Returns details of eid like from one.search, optional return full
         session details.
         """
