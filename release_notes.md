## Release Notes 2.14
<<<<<<< HEAD
- session registration procedures and projects, only add a couple of field in the json by default
=======
### Release Notes 2.14.0 2022-08-17
- Adding brainbox.io.one.SessionLoader for standardized loading of session data
- Changes to TaskQC, VideoQC and DLCQC thresholds and aggregation
- Unfreezing numpy version
- Adding probabilistic brain regions lookup in ibllib.atlas.atlas.BrainAtlas.get_labels
- Removing two voxelless areas from beryl atlas
- Minor updates to audio events detection and audio welchogram
>>>>>>> 2d9bb95d

## Release Notes 2.13
### Release Notes 2.13.6 2022-08-02
- Hotfix: don't overwrite full settings if iblrig on untagged version

### Release Notes 2.13.5 2022-07-27
- Hotfix: pseudo session biased generation contrast distribution

### Release Notes 2.13.4 2022-07-22
- Hotfix: Density displays had unexisting colormaps in snapshots QC tasks
- Generate extra training plots based on psychometric curves

### Release Notes 2.13.3 2022-07-01
- Hotfix: fix previous hotfix with incorrect package version number

### Release Notes 2.13.2 2022-07-01
- Hotfix: datahandler sets local paths in init

### Release Notes 2.13.1 2022-07-01
- Hotfix: globus imports were mixed one.globus and one.remote

### Release Notes 2.13.0 2022-06-30
- Deprecated ibllib.version
- Fix Globus patcher
- Add SpikeSorting Loader samples2times function
- Fix atlas.BrainCoordinate.xyz2i functions to not quietly wrap indices out of volume bounds.
- Set jobs to Held if parent jobs are Started or Abandoned as well
- Reverse matplotlib colorbars in density displays

## Release Notes 2.12
### Release Notes 2.12.2 2022-05-27
- Fixes to plotting in training_status

## Release Notes 2.12.1 2022-05-26
- ibllib.pipes.training_status: pipeline to compute training status of mice on local servers, new TrainingStatus task (Mayo)
- Fix swanson regions (Olivier)
- Swanson to Beryl mapping

### Release Notes 2.12.0 2022-05-10
- ibllib.atlas: add the Swanson flatmap backend (Olivier)
- ibllib.io.extractors: output of task extractions are trial tables, not individual datasets (Miles)
- Documentation: data release examples (Mayo)
- ibl-neuropixel new repository contains `ibllib.dsp`, `illlib.ephys.neuropixel` and `ibllib.io.spikeglx` modules (Olivier)
- brainbox.task.closed loop get impostor targets to evaluate null distribution  (Brandon)
- minimum supported version of Python is 3.8 (Michele)

## Release Notes 2.11

### Release Notes 2.11.1 2022-04-12
- Set video compression jobs to priority 90
- Set jobs to Held if parents are Waiting

### Release Notes 2.11.0 2022-04-08
- brainbox.io.one.SpikeSortingLoader: option to load using `collection` argument
- Restructuring of how jobs are run on local servers, run large jobs as service

## Release Notes 2.10

### Release Notes 2.10.6 2022-03-15
- Allow parent tasks to be 'Incomplete' to run task on local server
- Change one base_rul for dlc_qc_plot on cortexlab 

### Release Notes 2.10.5 2022-03-11
- Fix moot release accident

### Release Notes 2.10.4 2022-03-11
- Data handler connects to correct alyx database on cortexlab

### Release Note 2.10.3 2022-03-09
- Fixes to EphysPostDLC
- Small change to storing in dsp.voltage.decompress_destripe_cbin function

### Release Notes 2.10.2 2022-02-28
- Small fixes to local server task queues

### Release Notes 2.10.1 2022-02-22
- Authenticate alyx user in Task class
- Some fixes to make dlc_qc_plot in EphysPostDLC more reliable
- SpikeGlx:
  - supports reading of flat binary files without meta data
- atlas.Regions:
  - add support for region ordering in BrainRegions object
  - bugfix in transposing of RGB image data for coronal slice plots
- voltage: decompress cbin
  - add support for custom spikeglx.Reader

### Release Notes 2.10.0 2022-02-11
- Fix in EphysDLC task to not return multiple copies of outputs
- Loading examples for different IBL data types
- Fix for probe syncing when Nidq and probe pulses don't match
- Account for new ONE tables in ond datahandler
- Add bad channels plots into RawEphysQc task

## Release Notes 2.9

### Release Notes 2.9.1 2022-01-24
- deprecation warnings and documentation for spike sorting loading method
- bugfix: remove lru_cache on AllenAtlas class for iblviewer

### Release Notes 2.9.0 2022-01-24
- Adding EphysDLC task in ephys_preprocessing pipeline
- NOTE: requires DLC environment to be set up on local servers! 
- Fixes to EphysPostDLC dlc_qc_plot

## Release Notes 2.8

### Release Notes 2.8.0 2022-01-19
- Add lfp, aprms, spike raster and behaviour report plots to task infastructure
- Computation of apRMS in decompress_destripe_cbin before conversion to normalised units
- Add SpikeSortingLoader class in brainbox.io.one

## Release Notes 2.7

### Release Notes 2.7.1 2022-01-05

- Fixes and better logging for EphysPostDLC task

### Release Notes 2.7.0 2021-12-20

- Remove atlas instantiation from import of histology module
- Write electodeSites dataset at end of histology and spikesorting pipelines if insertion resolved
- Removal of native test train support and improved documentation / tests for GLMs
- LFP destriping functions
- Version number is now obtained from ibllib/__init__.py

## Release Notes 2.6

### Release Notes 2.6.0 2021-12-08

- New ReportSnapshot class
- DLC QC plots, as part of EphysPostDLC task
- BadChannelsAP plots for ephys QC
- Fix typo in camera extractor

## Release Notes 2.5

### Release Notes 2.5.1 2021-11-25

- SpikeSorting task overwrites old tar file on rerun

### Release Notes 2.5.0 2021-11-24

- Snapshot class to register images as notes in Alyx
- Ephys pipeline: RawEphysQC: outputs channels labels as part of pipeline
- Ephys pipeline: spike sorting
  - dsp.voltage: destripe detects bad channels and interpolate them
  - synchronisation 3B: gives a 10% leeway to throw exception
  - spikes sorting task outputs the RMS plot

## Release Notes 2.4

### Release Notes 2.4.0

- Setting tasks to Waiting if they encountered lock (status -2)
- Setting tasks to Incomplete if they return status -3
- Completed tasks set held dependent tasks to waiting
- Adding PostDLC task to compute pupil diameters, licks and DLC QC

## Release Notes 2.3

### Release Notes 2.3.2 2021-11-08

- Trial wheel extraction: use alternative sync method when first on fails
- bugfix: timer for tasks was returning None

### Release Notes 2.3.1 2021-11-5

- Add setup method in tasks.py into try except to catch globus download errors

### Release Notes 2.3.0 2021-11-4

- Add input and output signatures to all ephys tasks
- Add datahandler to task to download and upload data based on location where task is run
- Spike sorting and EphysVideoSyncQc download data on local servers if not available
- brainbox.io.one load_spike_sorting_fast: bugfix returns acronyms
- creates sequence files for spikesorting
- GPU tasks have a lock - local data handler doesn't instantiate one

## Release Notes 2.2

### Release Notes 2.2.1 2021-11-02

- allows more than 2 probes in ephys computer probe creation

### Release Notes 2.2.0 2021-10-29

- brainbox.io.one load_spike_sorting fast: merge channel info in clusters
- brainbox.io.one generic function to interpolate channels after alignment
- dsp: spike detection by voltage thresholding and cadzow filtering docs
- ibllib.io.spikeglx: get geometry from metadata
- RawEphysQC outputs basic detection spike rates
- ibllib.atlas.regions: add new mapping cosmos and revise Beryl

## Release Notes 2.1

### Release Notes 2.1.0 2021-10-05

- destriping as pykilosort internal pre-processing
- NP2 probe framework for splitting shanks and LFP band
- Extension of task module to rerun from different locations

### Release Notes 2.1.1 2021-10-06

- RawEphysQC tasks computes median RMS from samples for .ap data (stored in \_iblqc_ephysChannels.RMS)
- New EphysQC class

### Release Notes 2.1.2 2021-10-14

- Fix issue with RawEphysQC that was not looking in local Subjects folder for data
- Fix ensure_required_data in DlcQc

### Release Notes 2.1.3 2021-10-19

- Split jobs.py run function in two, one running large tasks (video compression, dlc, spike sorting), one the rest
- Ensure RawEphysQC runs both probes if one fails

## Release Notes 2.0

### Release Notes 2.0.1 2021-08-07

- pykilosort error handling

### Release Notes 2.0.2 2021-08-31

- passive extraction robust to frame2ttl flickers

### Release Notes 2.0.3 2021-09-03

- pykilosort bugfix after low yield results

### Release Notes 2.0.4 2021-09-10

- ephys trials extraction when audio FPGA starts on up state

### Release Notes 2.0.5 2021-09-13

- pykilosort pipeline: output correct version number / fix log file name

### Release Notes 2.0.6 2021-09-14

- extraction fixes: passive extraction spacers and camera times format
- small bugfix for the sequential selection

### Release Notes 2.0.7 2021-09-15

- ephys trials extraction: audio from FPGA: up-state and TTLs cleanup from camera wiring
- passive extraction: improved spacers detection
- ephyscellsqc: bugfix on probe creation for pykilosort subfolder
- task version 6.2.5 specific audio extractor
- camera times: index by video length when GPIO unstable

### Release Notes 2.0.6 - 2021-09-14

- extraction fixes: passive extraction spacers and camera times format
- small bugfix for the sequential selection

### Release Notes 2.0.5 - 2021-09-13

- pykilosort pipeline: output correct version number / fix log file name

### Release Notes 2.0.4 - 2021-09-10

- ephys trials extraction when audio FPGA starts on up state

### Release Notes 2.0.3 - 2021-09-03

- pykilosort bugfix after low yield results

### Release Notes 2.0.2 - 2021-08-31

- passive extraction robust to frame2ttl flickers

### Release Notes 2.0.1 - 2021-08-07

- pykilosort error handling

### Release Notes 2.0.0 - 2021-08-04

- ONE2 released on the master branch
- Pykilosort is the new default spike sorter in the pipeline

## **Release Notes 1.12 (not released yet)**

### Release Notes 1.12.0

- oneibl and alf now deprecated; moved to separate repository
- other ibllib miscellanea moved to iblutil repository
- test database is now configurable with an env var

## **Release Notes 1.11**

### Release Notes 1.11.0

- brainbox.modeling: New API for using linear and poisson models, doing
  sequential feature selection.
- bugfix: spike sorting continues even if probe information not entered (personal projects)
- TaskQC iteration: aggregation excludes iti delays, frame2ttl clean signal used to compute QC instead of raw

## **Release Notes 1.10**

### Release Notes 1.10.4 - 2021-05-15

- optogenetics for UCL task variant
- check Nvidia status before launching spike sorting

### Release Notes 1.10.2 / 1.10.3

- fix public one params

### Release Notes 1.10.1

- fix ks2 logging output
- set default one params to public credentials

### Release Notes 1.10.0 - 2021-05-04

- TaskQC: exclude stim_freeze from overall session qc
- Get modality from task type to include personal projects
- Bugfix Atlas ccf coordinates order
- Tool to label Critical sessions / insertions reasons

## **Release Notes 1.9**

### Release Notes 1.9.1 - 2021-04-19

- Successful ONE setup on instantiation when params file doesn't exist

### Release Notes 1.9.0 - 2021-04-15

- Video QC optimization
- New task types for widefield imaging
- Add revision and default dataset to register dataset
- Fix for camera extraction failure for novel protocols
- CameraQC wheel alignment check more robust to short videos and large alignment failures
- Parameters raises FileNotFound error if no defaults are provided

## **Release Notes 1.8**

### Release Notes 1.8.0 - 2021-03-30

- opto-ephys tasks
- DLC QC
- Do not block session creation if error

## **Release Notes 1.7**

### Release Notes 1.7.0 - 2021-03-16

- Removed deprecated numpy dtypes
- Fix trajectory query bug
- GPIO pin states loaded as bool array
- Machine info and log append in Task class
- Only delete session flag file after processing
- Extractor support for widefield imaging protocol

## **Release Notes 1.6**

### Release Notes 1.6.2 - 2021-03-18

- hotfix: fix test_modelling error after removing pytorch

### Release Notes 1.6.1 - 2021-03-17

- hotfix: maintain compatibility with Python 3.7

### Release Notes 1.6.0 - 2021-03-16

- ibllib.atlas: backend region mapping is a lateralized version of the Allen atlas "Allen-lr"
  The default behaviour in the Atlas is to remap according to the original mapping "Allen"
- camera timestamps: extraction of the exact camera time stamps by cross-examination of bonsai timestamps, audio pulses
  and camera pulses

## **Release Notes 1.5**

### Release Notes 1.5.39

- ephys extraction: remove short TTL pulses of frame2ttl in task extraction

### Release Notes 1.5.38

- ibllib.atlas.regions remapping option
- optogenetics pybpod: extraction of laser probabilities

### Release Notes 1.5.37

- MANIFEST.in fix
  - Added fixtures file for passive protocol extraction

### Release Notes 1.5.36

- Amplitudes fix:
  - sync_probes doesn't require raw binary file and looks for meta-data files instead
  - tar file of intermediate spike sorting results gets uploaded on flatiron
- Ephys Task extraction: ephys extraction doesn't fail when bpod started before ephys

### Release Notes 1.5.35

- histology: brain atlas can handle insertion on the sides
- optogenetics dataset type \_ibl_trials.laser_stimulation for training sessions

### Release Notes 1.5.34

- spikeglx analog sync thresholding removes DC offset option
- ephys FPGA behaviour extraction: bpod sync with FPGA assumes possible missing FPGA fronts

### Release Notes 1.5.32

- Ephys pipeline:
  - passive extractor
  - units QC

### Release Notes 1.5.31/1.5.33 Hotfix

- add the available space of system and raid volumes in local servers reports.

### Release Notes 1.5.30

- following flatiron server change, add auto-redirect to https

### Release Notes 1.5.29

- add widefieldChoiceworld tasks for pipeline

### Release Notes 1.5.28

- add opto laser tasks for pipeline

### Release Notes 1.5.27

- register ch when mtscomp runs properly
- probes_description runs even if .cbin doesn't exist

### Release Notes 1.5.26 Hotfix

- allows dataset registration on errored task

### Release Notes 1.5.25 Hotfix

- ks2task import conflict fix

### Release Notes 1.5.24 Hotfix

- Ks2 task does not depend on ephys pulses

### Release Notes 1.5.23

- Ephys mtscomp
  - ks2 task registers first probe even if one failing
  - mtscomp task register .ch and .meta even if .cbin doesn't exist
  - move ibllib tests to tests_ibllib
  - brainbox atlas plot functions

### Release Notes 1.5.22

- Ephys extraction:
  - synchronisation between probes computed in the ephysPulses job
  - spike sorting resync done directly after KS2 output
  - unit-based metrics have their own task

### Release Notes 1.5.21: hotfix

- create local server tasks only on raw_session.flag

### Release Notes 1.5.20

- ephys alignment QC
- hotfix: ibl errors inherit Exception, not BaseException
- hotfix: partial qc task extractor keeps FPGA stim times

### Release Notes 1.5.19

- create tasks looks for create_me.flags

### Release Notes 1.5.18

- add Karolina's optogenetics tasks for extractions

### Release Notes 1.5.17

- histology probe QC pipeline and final locations dataset export

### Release Notes 1.5.16 Hotfix

- numpy needs upgrading >= 1.18

### Release Notes 1.5.15 Hotfix

- session creation skips alyx procedure for unknown task protocol (custom projects)

### Release Notes 1.5.14

- task extraction:
  - Habituation QC
  - ephys extraction StimOffTimes fix

### Release Notes 1.5.13

- ibllib.atlas
  - allen csv Atlas part of package is not installed in dev mode
  - improved slicing performance
- ephys extraction: mtscomp registers ch file on run and re-runs bis

### Release Notes 1.5.12 Hotfix

- mtscomp registers ch file on run and re-runs

### Release Notes 1.5.11 Hotfix

- ffmpeg nostdin option as jobs were stopped in background on a server

### Release Notes 1.5.10

- QC base class
- Support for task QC on FPGA data
- TaskQC run during task extraction

### Release Notes 1.5.9

- local server: catches error when subject is not registered in Alyx
- ibllib.atlas.AllenAtlas
  - re-ordered the volumes in c-order contiguous ml-ap-dv efficient coronal shapes
  - top/bottom surface extraction

### Release Notes 1.5.8 Hotfix

- Ephys extraction SyncSpikeSorting: specify different dir for ks2 ouput and raw ephys data

### Release Notes 1.5.7 Hotfix

- Ephys extraction ks2: mkdir for scratch more robust

### Release Notes 1.5.6

Ephys extraction bugfixes:

- RawEphysQC: No object "ephysTimeRmsAP" found
- EphysMtsComp,RawEphysQC, EphysPulses : ValueError: mmap length is greater than file size
- Ks2: ks2 job cleans-up temp dir

### Release Notes 1.5.5

- ONE offline mode and cache dataset table to speed up reloading of large datasets (Olivier)
- ALF io naming conventions on loading objects (Miles)
- KS2 Matlab ephys pipeline tasks (Olivier)
- Support for running QC on biased and training sessions (Nico)
- metrics_df and passed_df properties in BpodQC obj for qcplots (Nico)
- Added missing unittest to stim_move_before_goCue metric (Nico)

### Release Notes 1.5.4 - 29/07/2020 hotfix

- ibllib.pipes.training_preprocessing.TrainingAudio

### Release Notes 1.5.3 - 28/07/2020

- ibllib.pipes.training_preprocessing.TrainingAudio: returns files for registration and proper status. (Olivier)
- ibllib.atlas: compute nearest region from probe trajectory (Mayo)

### Release Notes 1.5.2 - 23/07/2020

- Local server jobs:
  - fix wheel moves size mismatch extractor error
  - only look for raw_session.flag for ephys extraction to avoid race conditions

### Release Notes 1.5.1 - 25/05/2020

- Ephys extraction:
  - spike amplitudes in Volts
  - added waveforms samples dataset to use Phy from Flatiron datasets
- ONE performance:
  - Metaclass implementation of UniqueSingletons for AlyxClient
  - Multi-threaded downloads
  - Added JSON fields methods to AlyxClient
- QCs: Bpod and ONE QC features, basic plotting, examples

## **Release Notes 1.4**

### Release Notes 1.4.14 - 2020-03-09

- Added permutation test, comparing a metric on two sets of datasets, by shuffling labels and seeing how plausible the observed actual difference is
  Sped up calculation of firing_rate
- ephys extraction: updated extracted metrics, including a new contamination estimate and drift metrics.
- ibllib.io.spikeglx

### Release Notes 1.4.13 - 2020-03-07

- Hotfix: rig transfer - create probes. One variable used before assignation.

### Release Notes 1.4.12 - 2020-03-06

- ONE.load overwrites local file if filesizes different or hash mismatch
- ephys extraction:
  - registration sets the session.procedure field to acute recording
  - bugfix synchronization on re-extraction: always recompute spike.times from spike.samples
  - ephys registration sets the session.procedure field to acute recording
- training extraction:
  - added biasedVisOffChoiceWorld as training extractor
- wheel data
  - dropping support for wheel velocity, not extracted anymore

### Release Notes 1.4.11 - 2020-02-14

- bugfix: Include sessions data files for ephys mock
- bugfix: Single probe 3B gets synchronized

### Release Notes 1.4.10 - 2020-02-10

- bugfix: Include sessions data files in pip package

### Release Notes 1.4.9 - 2020-02-09

- Big brainbox merge and release
- bugfix: clusters.metrics spiking rates accurate
- probability left for ephys choice world contain generative probabilities, not outcomes

### Release Notes 1.4.8 - 2020-01-27

- ONE Light Windows fixes
- Installation documentation separates conda and virtualenv options
- Conda yaml environement file for ibllib

### Release Notes 1.4.7

- ONE Light for behaviour paper data release
- ONE() standard syntax matching the one light examples

### Release Notes 1.4.6

- Alyx registration: add md5, version and filesize to the pipeline registration
- Data Patcher: allows to register data from anywhere through FTP/SSH/GLobus
- ONE Light for behaviour paper data release

### Release Notes 1.4.5 Hotfix

- Ephys extraction: left probability bug when sequence was 0 - fixed

### Release Notes 1.4.4

- Ephys extraction:
  - left probability extracted properly
  - add robustness to audio fronts extraction in FPGA
- Passive stimulus: raw data registered in pipeline
- Training extraction: microphone extraction for habituation sessions
- ALF: specific to_dataframe method for Bunch

### Release Notes 1.4.3 Hotfix

- Ephys extraction: handle fringe case where recording is interrupted in the middle
- Wheel extraction: if rotary encoder version is outdated and stores data in the wrong unit, auto-detect and output in seconds even for new versions

### Release Notes 1.4.2

- FPGA/bpod events synchronization performed even when their counts do not match
- Updated requirement versions for mtscomp and phylib

### Release Notes 1.4.1

- wheel extraction outputs a timestamps attribute, not times
- make the wheel extraction more robust

### Release Notes 1.4.0

- Ephys extraction:
  - un-synchronized spike sortings not uploaded on flat-iron
  - reaction times extracted
  - valve-open times bugfix
- Wheel extraction:
  - training wheel position and timing are now correct
  - ephys & training: units: radians mathematical convention
- ONE:
  - Alyx client handles pagination seamlessly

## **Release Notes 1.3**

### Release Notes 1.3.10 Hotfix

- cross-platform get of session folder for rig computer copy to server

### Release Notes 1.3.9

- spikeglx.verify_hash() method to check file integrity after transfers/manipulations
- create wirings settings files on ephys computer transfer to server

### Release Notes 1.3.8

- Ephys Extraction:
  - duplicate probe.trajectories bugfix
  - extraction works with unoperational fram2ttl at beginning of ephys session
  - clusters.metrics.csv has consistent size with npy cluster objects
  - ephys transfer: create ephys extraction flags after the transfer is complete

### Release Notes 1.3.7 hotfixes- 21-NOV-2019

- Rename spike.times on failed sync to reflect the clock as per ALF convention
- sync 3A fails if first cam event whithin 200ms of start
- compress ephys goes through a tempfile to not interfere with transfers/globbing

### Release Notes 1.3.6 - 20-NOV-2019

- Ephys Extraction (phylib)
  - convert ks2 amplitudes to volts for spikes.amps, clusters.amps. templates.waveforms, clusters.waveforms to get uV
  - generates Cluster UUIDs file
  - individual spike depths computed from PC features
- Ephys Synchronization
  - use frame2TTL split for 3A by default, if not found look for right_camera
  - output individual probe sync in ALF timestamps format

### Release Notes 1.3.5 - 18-NOV-2019

- registration ignores ks2alf probes subfolders
- fix typo in raw qc dataset types

### Release Notes 1.3.4 - 18-NOV-2019

- Alyx registration adds the relative path to session root as dataset.subcollection
- Ephys extraction:
  - split probe folders output alf/probe00 and alf/probe01 instead of merge
  - outputs templates.waveforms and clusters.waveforms in sparse arrays
  - outputs probes.description and probes.trajectory
  - renamed the raw ephys QC output
  - outputs clusters.metrics
- Bugfixes:
  - 3B raw ephys QC output ap.file not found on nidq object
  - 3A sync probe threshold set to 2.1 samples

### Release Notes 1.3.1 - 12-NOV-2019

- transfer scripts from ephys/video/rig computers to local servers
- bugfix spigeglx.glob_ephys_files when metadata file without ap.bin file

### Release Notes 1.3.0 - 11-NOV-2019

- Transfer rig data takes into account session type (ephys/training) to create flags
- Ephys video compression in pipeline
- Ephys audio compression in pipeline

## **Release Notes 1.2**

### Release Notes 1.2.9

- Ephys extraction: provide full 3B default wirings if files do not exist.

### Release Notes 1.2.8

- Ephys extraction: merge sync ephys in the pipeline overwrites ks2_alf directory if it already exists

### Release Notes 1.2.7

- Added `biasedScanningChoiceWorld` task to biased extractor for Zador lab

### Release Notes 1.2.6

#### feature/ephys_compression

- `spikeglx.Reader` supports mtscomp ephys binaries
- server pipeline for compression of ephys files

#### feature/peths

- `brainbox.singlecell.peths` with tests
- `brainbox.processing.bincount2D` supports aggregation on fixed scale
- simple examples script and notebook

### Release Notes 1.2.5

- examples/brainbox/plot_peths.py: by Matt. W.
- examples/brainbox/rasters by Michaël S.
- Allen Atlas framework and probe registration base functions
- server pipeline for audio extraction of training sessions<|MERGE_RESOLUTION|>--- conflicted
+++ resolved
@@ -1,7 +1,7 @@
+## Release Notes 2.15
+- session registration procedures and projects, only add a couple of fields in the json by default
+
 ## Release Notes 2.14
-<<<<<<< HEAD
-- session registration procedures and projects, only add a couple of field in the json by default
-=======
 ### Release Notes 2.14.0 2022-08-17
 - Adding brainbox.io.one.SessionLoader for standardized loading of session data
 - Changes to TaskQC, VideoQC and DLCQC thresholds and aggregation
@@ -9,7 +9,6 @@
 - Adding probabilistic brain regions lookup in ibllib.atlas.atlas.BrainAtlas.get_labels
 - Removing two voxelless areas from beryl atlas
 - Minor updates to audio events detection and audio welchogram
->>>>>>> 2d9bb95d
 
 ## Release Notes 2.13
 ### Release Notes 2.13.6 2022-08-02
@@ -19,7 +18,7 @@
 - Hotfix: pseudo session biased generation contrast distribution
 
 ### Release Notes 2.13.4 2022-07-22
-- Hotfix: Density displays had unexisting colormaps in snapshots QC tasks
+- Hotfix: Density displays had non-existing colormaps in snapshots QC tasks
 - Generate extra training plots based on psychometric curves
 
 ### Release Notes 2.13.3 2022-07-01
