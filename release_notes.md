--- conflicted
+++ resolved
@@ -13,12 +13,9 @@
 #### 2.32.4
 - Add support for variations of the biaseCW task in the json task description
 
-<<<<<<< HEAD
-=======
 #### 2.32.5
-- Minor fixes to IBL registion client, including use of SESSION_END_TIME key
-
->>>>>>> 40088c2c
+- Minor fixes to IBL registration client, including use of SESSION_END_TIME key
+
 ## Release Notes 2.31
 
 ### features
