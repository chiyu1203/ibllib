### Release Notes 1.4.15dev - (18/05/2020 - (EDIT THIS HADER BEFORE RELEASE)
<<<<<<< HEAD
-   Implemented AlyxClient as singleton for all ONE instances
=======
-   Metaclass implementation of UniqueSingletons for AlyxClient
>>>>>>> 9bec7b55
-   Added JSON methods to AlyxClient
-   Added get_details method to ONE to retrieve search function deteils after the fact
-   Refactored one tests, separated utility functions like get_details, path_from_eid, eid_from_path, ...

### Release Notes 1.4.14 - TBD
-   Added permutation test, comparing a metric on two sets of datasets, by shuffling labels and seeing how plausible the observed actual difference is
Sped up calculation of firing_rate
-   ephys extraction: updated extracted metrics, including a new contamination estimate and drift metrics.
-   ibllib.io.spikeglx

### Release Notes 1.4.13 - 2020-03-07
-   Hotfix: rig transfer - create probes. One variable used before assignation. 

### Release Notes 1.4.12 - 2020-03-06
-   ONE.load overwrites local file if filesizes different or hash mismatch
-   ephys extraction:
    -   registration sets the session.procedure field to acute recording
    -   bugfix synchronization on re-extraction: always recompute spike.times from spike.samples
    -   ephys registration sets the session.procedure field to acute recording
-   training extraction:
    -   added biasedVisOffChoiceWorld as training extractor
-   wheel data
    -   dropping support for wheel velocity, not extracted anymore

### Release Notes 1.4.11 - 2020-02-14
-   bugfix: Include sessions data files for ephys mock
-   bugfix: Single probe 3B gets synchronized

### Release Notes 1.4.10 - 2020-02-10
-   bugfix: Include sessions data files in pip package 

### Release Notes 1.4.9 - 2020-02-09
-   Big brainbox merge and release
-   bugfix: clusters.metrics spiking rates accurate 
-   probability left for ephys choice world contain generative probabilities, not outcomes

### Release Notes 1.4.8 - 2020-01-27
-   ONE Light Windows fixes
-   Installation documentation separates conda and virtualenv options
-   Conda yaml environement file for ibllib

### Release Notes 1.4.7 
-   ONE Light for behaviour paper data release   
-   ONE() standard syntax matching the one light examples

### Release Notes 1.4.6 
-   Alyx registration: add md5, version and filesize to the pipeline registration
-   Data Patcher: allows to register data from anywhere through FTP/SSH/GLobus
-   ONE Light for behaviour paper data release 

### Release Notes 1.4.5 Hotfix
-   Ephys extraction: left probability bug when sequence was 0 - fixed

### Release Notes 1.4.4
-   Ephys extraction:
    -   left probability extracted properly
    -   add robustness to audio fronts extraction in FPGA
-   Passive stimulus: raw data registered in pipeline
-   Training extraction: microphone extraction for habituation sessions
-   ALF: specific to_dataframe method for Bunch
    
### Release Notes 1.4.3 Hotfix
-   Ephys extraction: handle fringe case where recording is interrupted in the middle
-   Wheel extraction: if rotary encoder version is outdated and stores data in the wrong unit, auto-detect and output in seconds even for new versions

### Release Notes 1.4.2
-  FPGA/bpod events synchronization performed even when their counts do not match
-  Updated requirement versions for mtscomp and phylib

### Release Notes 1.4.1
-   wheel extraction outputs a timestamps attribute, not times
-   make the wheel extraction more robust

### Release Notes 1.4.0
-   Ephys extraction:
    -   un-synchronized spike sortings not uploaded on flat-iron
    -   reaction times extracted
    -   valve-open times bugfix
-   Wheel extraction:
    -   training wheel position and timing are now correct
    -   ephys & training: units: radians mathematical convention
-   ONE:
    -   Alyx client handles pagination seamlessly

### Release Notes 1.3.10 Hotfix
-   cross-platform get of session folder for rig computer copy to server

### Release Notes 1.3.9
-   spikeglx.verify_hash() method to check file integrity after transfers/manipulations
-   create wirings settings files on ephys computer transfer to server

### Release Notes 1.3.8
-   Ephys Extraction:
    -   duplicate probe.trajectories bugfix
    -   extraction works with unoperational fram2ttl at beginning of ephys session
    -   clusters.metrics.csv has consistent size with npy cluster objects
    -   ephys transfer: create ephys extraction flags after the transfer is complete

### Release Notes 1.3.7 hotfixes- 21-NOV-2019
-   Rename spike.times on failed sync to reflect the clock as per ALF convention
-   sync 3A fails if first cam event whithin 200ms of start
-   compress ephys goes through a tempfile to not interfere with transfers/globbing

### Release Notes 1.3.6 - 20-NOV-2019
-   Ephys Extraction (phylib)
    -   convert ks2 amplitudes to volts for spikes.amps, clusters.amps. templates.waveforms, clusters.waveforms to get uV
    -   generates Cluster UUIDs file
    -   individual spike depths computed from PC features  
-   Ephys Synchronization
    -   use frame2TTL split for 3A by default, if not found look for right_camera
    -   output individual probe sync in ALF timestamps format

### Release Notes 1.3.5 - 18-NOV-2019
-   registration ignores ks2alf probes subfolders
-   fix typo in raw qc dataset types

### Release Notes 1.3.4 - 18-NOV-2019
-   Alyx registration adds the relative path to session root as dataset.subcollection
-   Ephys extraction:
    -   split probe folders output alf/probe00 and alf/probe01 instead of merge
    -   outputs templates.waveforms and clusters.waveforms in sparse arrays
    -   outputs probes.description and probes.trajectory
    -   renamed the raw ephys QC output
    -   outputs clusters.metrics
-   Bugfixes:
    -   3B raw ephys QC output ap.file not found on nidq object
    -   3A sync probe threshold set to 2.1 samples

### Release Notes 1.3.1 - 12-NOV-2019
-   transfer scripts from ephys/video/rig computers to local servers
-   bugfix spigeglx.glob_ephys_files when metadata file without ap.bin file

### Release Notes 1.3.0 - 11-NOV-2019
-   Transfer rig data takes into account session type (ephys/training) to create flags
-   Ephys video compression in pipeline
-   Ephys audio compression in pipeline

### Release Notes 1.2.9
-   Ephys extraction: provide full 3B default wirings if files do not exist.

### Release Notes 1.2.8
-   Ephys extraction: merge sync ephys in the pipeline overwrites ks2_alf directory if it already exists

### Release Notes 1.2.7
-   Added `biasedScanningChoiceWorld` task to biased extractor for Zador lab

### Release Notes 1.2.6
#### feature/ephys_compression
- `spikeglx.Reader` supports mtscomp ephys binaries
- server pipeline for compression of ephys files
#### feature/peths
- `brainbox.singlecell.peths` with tests
- `brainbox.processing.bincount2D` supports aggregation on fixed scale
- simple examples script and notebook

### Release Notes 1.2.5
- examples/brainbox/plot_peths.py: by Matt. W.
- examples/brainbox/rasters by Michaël S.
- Allen Atlas framework and probe registration base functions
- server pipeline for audio extraction of training sessions<|MERGE_RESOLUTION|>--- conflicted
+++ resolved
@@ -1,9 +1,5 @@
 ### Release Notes 1.4.15dev - (18/05/2020 - (EDIT THIS HADER BEFORE RELEASE)
-<<<<<<< HEAD
--   Implemented AlyxClient as singleton for all ONE instances
-=======
 -   Metaclass implementation of UniqueSingletons for AlyxClient
->>>>>>> 9bec7b55
 -   Added JSON methods to AlyxClient
 -   Added get_details method to ONE to retrieve search function deteils after the fact
 -   Refactored one tests, separated utility functions like get_details, path_from_eid, eid_from_path, ...
