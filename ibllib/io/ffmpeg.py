--- conflicted
+++ resolved
@@ -2,13 +2,9 @@
 import subprocess
 import logging
 
-<<<<<<< HEAD
 from ibllib.io.video import get_video_meta
 
-_logger = logging.getLogger('ibllib')
-=======
 _logger = logging.getLogger(__name__)
->>>>>>> c4cbbc01
 
 
 def compress(file_in, file_out, command, remove_original=True):
