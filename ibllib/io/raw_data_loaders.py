--- conflicted
+++ resolved
@@ -514,7 +514,62 @@
         return t0[ind0], t1[ind1]
 
 
-<<<<<<< HEAD
+def get_task_extractor_type(task_name):
+    """
+    Splits the task name according to naming convention:
+    -   ignores everything
+    _iblrig_tasks_biasedChoiceWorld3.7.0 returns "biased"
+    _iblrig_tasks_trainingChoiceWorld3.6.0 returns "training'
+    :param task_name:
+    :return: one of ['biased', 'habituation', 'training', 'ephys', 'mock_ephys', 'sync_ephys']
+    """
+    if isinstance(task_name, Path):
+        try:
+            settings = load_settings(get_session_path(task_name))
+        except json.decoder.JSONDecodeError:
+            return
+        if settings:
+            task_name = settings.get('PYBPOD_PROTOCOL', None)
+        else:
+            return
+    if '_biasedChoiceWorld' in task_name:
+        return 'biased'
+    elif 'biasedScanningChoiceWorld' in task_name:
+        return 'biased'
+    elif 'biasedVisOffChoiceWorld' in task_name:
+        return 'biased'
+    elif '_habituationChoiceWorld' in task_name:
+        return 'habituation'
+    elif '_trainingChoiceWorld' in task_name:
+        return 'training'
+    elif 'ephysChoiceWorld' in task_name:
+        return 'ephys'
+    elif 'ephysMockChoiceWorld' in task_name:
+        return 'mock_ephys'
+    elif task_name and task_name.startswith('_iblrig_tasks_ephys_certification'):
+        return 'sync_ephys'
+
+
+def get_session_extractor_type(session_path):
+    """
+    From a session path, loads the settings file, finds the task and checks if extractors exist
+    task names examples:
+    :param session_path:
+    :return: bool
+    """
+    settings = load_settings(session_path)
+    if settings is None:
+        _logger.error(f'ABORT: No data found in "raw_behavior_data" folder {session_path}')
+        return False
+    extractor_type = get_task_extractor_type(settings['PYBPOD_PROTOCOL'])
+    if extractor_type:
+        return extractor_type
+    else:
+        _logger.warning(str(session_path) +
+                        f" No extractors were found for {extractor_type} ChoiceWorld")
+        return False
+
+
 def load_bpod_fronts(session_path: str, data: dict = False) -> list:
     """load_bpod_fronts
     Loads BNC1 and BNC2 bpod channels times and polarities from session_path
@@ -605,59 +660,3 @@
     out = sorted(out)
 
     return out
-=======
-def get_task_extractor_type(task_name):
-    """
-    Splits the task name according to naming convention:
-    -   ignores everything
-    _iblrig_tasks_biasedChoiceWorld3.7.0 returns "biased"
-    _iblrig_tasks_trainingChoiceWorld3.6.0 returns "training'
-    :param task_name:
-    :return: one of ['biased', 'habituation', 'training', 'ephys', 'mock_ephys', 'sync_ephys']
-    """
-    if isinstance(task_name, Path):
-        try:
-            settings = load_settings(get_session_path(task_name))
-        except json.decoder.JSONDecodeError:
-            return
-        if settings:
-            task_name = settings.get('PYBPOD_PROTOCOL', None)
-        else:
-            return
-    if '_biasedChoiceWorld' in task_name:
-        return 'biased'
-    elif 'biasedScanningChoiceWorld' in task_name:
-        return 'biased'
-    elif 'biasedVisOffChoiceWorld' in task_name:
-        return 'biased'
-    elif '_habituationChoiceWorld' in task_name:
-        return 'habituation'
-    elif '_trainingChoiceWorld' in task_name:
-        return 'training'
-    elif 'ephysChoiceWorld' in task_name:
-        return 'ephys'
-    elif 'ephysMockChoiceWorld' in task_name:
-        return 'mock_ephys'
-    elif task_name and task_name.startswith('_iblrig_tasks_ephys_certification'):
-        return 'sync_ephys'
-
-
-def get_session_extractor_type(session_path):
-    """
-    From a session path, loads the settings file, finds the task and checks if extractors exist
-    task names examples:
-    :param session_path:
-    :return: bool
-    """
-    settings = load_settings(session_path)
-    if settings is None:
-        _logger.error(f'ABORT: No data found in "raw_behavior_data" folder {session_path}')
-        return False
-    extractor_type = get_task_extractor_type(settings['PYBPOD_PROTOCOL'])
-    if extractor_type:
-        return extractor_type
-    else:
-        _logger.warning(str(session_path) +
-                        f" No extractors were found for {extractor_type} ChoiceWorld")
-        return False
->>>>>>> 1ac0e080
