"""
A module for aligning the wheel motion with the rotary encoder.  Currently used by the camera QC
in order to check timestamp alignment.
"""
import matplotlib
import matplotlib.pyplot as plt
import matplotlib.gridspec as gridspec
from matplotlib.widgets import RectangleSelector
import numpy as np
from scipy import signal, ndimage, interpolate
import cv2
from itertools import cycle
import matplotlib.animation as animation
import logging
from pathlib import Path
from joblib import Parallel, delayed, cpu_count

from neurodsp.utils import WindowGenerator
from one.api import ONE
import ibllib.io.video as vidio
from iblutil.util import Bunch
from ibllib.io.extractors.ephys_fpga import get_sync_fronts, get_sync_and_chn_map
import ibllib.io.raw_data_loaders as raw
import ibllib.io.extractors.camera as cam
from ibllib.plots.snapshot import ReportSnapshot
import brainbox.video as video
import brainbox.behavior.wheel as wh
from brainbox.singlecell import bin_spikes
from brainbox.behavior.dlc import likelihood_threshold, get_speed
from brainbox.task.trials import find_trial_ids
import one.alf.io as alfio
from one.alf.exceptions import ALFObjectNotFound
from one.alf.spec import is_session_path, is_uuid_string


def find_nearest(array, value):
    array = np.asarray(array)
    idx = (np.abs(array - value)).argmin()
    return idx


class MotionAlignment:
    roi = {'left': ((800, 1020), (233, 1096)), 'right': ((426, 510), (104, 545)), 'body': ((402, 481), (31, 103))}

    def __init__(self, eid=None, one=None, log=logging.getLogger(__name__), **kwargs):
        self.one = one or ONE()
        self.eid = eid
        self.session_path = kwargs.pop('session_path', None) or self.one.eid2path(eid)
        self.ref = self.one.dict2ref(self.one.path2ref(self.session_path))
        self.log = log
        self.trials = self.wheel = self.camera_times = None
        raw_cam_path = self.session_path.joinpath('raw_video_data')
        camera_path = list(raw_cam_path.glob('_iblrig_*Camera.raw.*'))
        self.video_paths = {vidio.label_from_path(x): x for x in camera_path}
        self.data = Bunch()
        self.alignment = Bunch()

    def align_all_trials(self, side='all'):
        """Align all wheel motion for all trials"""
        if self.trials is None:
            self.load_data()
        if side == 'all':
            side = self.video_paths.keys()
        if not isinstance(side, str):
            # Try to iterate over sides
            [self.align_all_trials(s) for s in side]
        if side not in self.video_paths:
            raise ValueError(f'{side} camera video file not found')
        # Align each trial sequentially
        for i in np.arange(self.trials['intervals'].shape[0]):
            self.align_motion(i, display=False)

    @staticmethod
    def set_roi(video_path):
        """Manually set the ROIs for a given set of videos
        TODO Improve docstring
        TODO A method for setting ROIs by label
        """
        frame = vidio.get_video_frame(str(video_path), 0)

        def line_select_callback(eclick, erelease):
            """
            Callback for line selection.

            *eclick* and *erelease* are the press and release events.
            """
            x1, y1 = eclick.xdata, eclick.ydata
            x2, y2 = erelease.xdata, erelease.ydata
            print("(%3.2f, %3.2f) --> (%3.2f, %3.2f)" % (x1, y1, x2, y2))
            return np.array([[x1, x2], [y1, y2]])

        plt.imshow(frame)
        roi = RectangleSelector(plt.gca(), line_select_callback, drawtype='box', useblit=True, button=[1, 3],
                                # don't use middle button
                                minspanx=5, minspany=5, spancoords='pixels', interactive=True)
        plt.show()
        ((x1, x2, *_), (y1, *_, y2)) = roi.corners
        col = np.arange(round(x1), round(x2), dtype=int)
        row = np.arange(round(y1), round(y2), dtype=int)
        return col, row

    def load_data(self, download=False):
        """
        Load wheel, trial and camera timestamp data
        :return: wheel, trials
        """
        if download:
            self.data.wheel = self.one.load_object(self.eid, 'wheel')
            self.data.trials = self.one.load_object(self.eid, 'trials')
            cam = self.one.load(self.eid, ['camera.times'], dclass_output=True)
            self.data.camera_times = {vidio.label_from_path(url): ts for ts, url in zip(cam.data, cam.url)}
        else:
            alf_path = self.session_path / 'alf'
            self.data.wheel = alfio.load_object(alf_path, 'wheel', short_keys=True)
            self.data.trials = alfio.load_object(alf_path, 'trials')
            self.data.camera_times = {vidio.label_from_path(x): alfio.load_file_content(x) for x in
                                      alf_path.glob('*Camera.times*')}
        assert all(x is not None for x in self.data.values())

    def _set_eid_or_path(self, session_path_or_eid):
        """Parse a given eID or session path
        If a session UUID is given, resolves and stores the local path and vice versa
        :param session_path_or_eid: A session eid or path
        :return:
        """
        self.eid = None
        if is_uuid_string(str(session_path_or_eid)):
            self.eid = session_path_or_eid
            # Try to set session_path if data is found locally
            self.session_path = self.one.eid2path(self.eid)
        elif is_session_path(session_path_or_eid):
            self.session_path = Path(session_path_or_eid)
            if self.one is not None:
                self.eid = self.one.path2eid(self.session_path)
                if not self.eid:
                    self.log.warning('Failed to determine eID from session path')
        else:
            self.log.error('Cannot run alignment: an experiment uuid or session path is required')
            raise ValueError("'session' must be a valid session path or uuid")

    def align_motion(self, period=(-np.inf, np.inf), side='left', sd_thresh=10, display=False):
        """
        Align video to the wheel using cross-correlation of the video motion signal and the rotary
        encoder.

        Parameters
        ----------
        period : (float, float)
            The time period over which to do the alignment.
        side : {'left', 'right'}
            With which camera to perform the alignment.
        sd_thresh : float
            For plotting where the motion energy goes above this standard deviation threshold.
        display : bool
            When true, displays the aligned wheel motion energy along with the rotary encoder
            signal.

        Returns
        -------
        int
            Frame offset, i.e. by how many frames the video was shifted to match the rotary encoder
            signal.  Negative values mean the video was shifted backwards with respect to the wheel
            timestamps.
        float
            The peak cross-correlation.
        numpy.ndarray
            The motion energy used in the cross-correlation, i.e. the frame difference for the
            period given.
        """
        # Get data samples within period
        wheel = self.data['wheel']
        self.alignment.label = side
        self.alignment.to_mask = lambda ts: np.logical_and(ts >= period[0], ts <= period[1])
        camera_times = self.data['camera_times'][side]
        cam_mask = self.alignment.to_mask(camera_times)
        frame_numbers, = np.where(cam_mask)

        if frame_numbers.size == 0:
            raise ValueError('No frames during given period')

        # Motion Energy
        camera_path = self.video_paths[side]
        roi = (*[slice(*r) for r in self.roi[side]], 0)
        try:
            # TODO Add function arg to make grayscale
            self.alignment.frames = vidio.get_video_frames_preload(camera_path, frame_numbers, mask=roi)
            assert self.alignment.frames.size != 0
        except AssertionError:
            self.log.error('Failed to open video')
            return None, None, None
        self.alignment.df, stDev = video.motion_energy(self.alignment.frames, 2)
        self.alignment.period = period  # For plotting

        # Calculate rotary encoder velocity trace
        x = camera_times[cam_mask]
        Fs = 1000
        pos, t = wh.interpolate_position(wheel.timestamps, wheel.position, freq=Fs)
        v, _ = wh.velocity_filtered(pos, Fs)
        interp_mask = self.alignment.to_mask(t)
        # Convert to normalized speed
        xs = np.unique([find_nearest(t[interp_mask], ts) for ts in x])
        vs = np.abs(v[interp_mask][xs])
        vs = (vs - np.min(vs)) / (np.max(vs) - np.min(vs))

        # FIXME This can be used as a goodness of fit measure
        USE_CV2 = False
        if USE_CV2:
            # convert from numpy format to openCV format
            dfCV = np.float32(self.alignment.df.reshape((-1, 1)))
            reCV = np.float32(vs.reshape((-1, 1)))

            # perform cross correlation
            resultCv = cv2.matchTemplate(dfCV, reCV, cv2.TM_CCORR_NORMED)

            # convert result back to numpy array
            xcorr = np.asarray(resultCv)
        else:
            xcorr = signal.correlate(self.alignment.df, vs)

        # Cross correlate wheel speed trace with the motion energy
        CORRECTION = 2
        self.alignment.c = max(xcorr)
        self.alignment.xcorr = np.argmax(xcorr)
        self.alignment.dt_i = self.alignment.xcorr - xs.size + CORRECTION
        self.log.info(f'{side} camera, adjusted by {self.alignment.dt_i} frames')

        if display:
            # Plot the motion energy
            fig, ax = plt.subplots(2, 1, sharex='all')
            y = np.pad(self.alignment.df, 1, 'edge')
            ax[0].plot(x, y, '-x', label='wheel motion energy')
            thresh = stDev > sd_thresh
            ax[0].vlines(x[np.array(np.pad(thresh, 1, 'constant', constant_values=False))], 0, 1, linewidth=0.5, linestyle=':',
                         label=f'>{sd_thresh} s.d. diff')
            ax[1].plot(t[interp_mask], np.abs(v[interp_mask]))

            # Plot other stuff
            dt = np.diff(camera_times[[0, np.abs(self.alignment.dt_i)]])
            fps = 1 / np.diff(camera_times).mean()
            ax[0].plot(t[interp_mask][xs] - dt, vs, 'r-x', label='velocity (shifted)')
            ax[0].set_title('normalized motion energy, %s camera, %.0f fps' % (side, fps))
            ax[0].set_ylabel('rate of change (a.u.)')
            ax[0].legend()
            ax[1].set_ylabel('wheel speed (rad / s)')
            ax[1].set_xlabel('Time (s)')

            title = f'{self.ref}, from {period[0]:.1f}s - {period[1]:.1f}s'
            fig.suptitle(title, fontsize=16)
            fig.set_size_inches(19.2, 9.89)

        return self.alignment.dt_i, self.alignment.c, self.alignment.df

    def plot_alignment(self, energy=True, save=False):
        if not self.alignment:
            self.log.error('No alignment data, run `align_motion` first')
            return
        # Change backend based on save flag
        backend = matplotlib.get_backend().lower()
        if (save and backend != 'agg') or (not save and backend == 'agg'):
            new_backend = 'Agg' if save else 'Qt5Agg'
            self.log.warning('Switching backend from %s to %s', backend, new_backend)
            matplotlib.use(new_backend)
        from matplotlib import pyplot as plt

        # Main animated plots
        fig, axes = plt.subplots(nrows=2)
        title = f'{self.ref}'  # ', from {period[0]:.1f}s - {period[1]:.1f}s'
        fig.suptitle(title, fontsize=16)

        wheel = self.data['wheel']
        wheel_mask = self.alignment['to_mask'](wheel.timestamps)
        ts = self.data['camera_times'][self.alignment['label']]
        frame_numbers, = np.where(self.alignment['to_mask'](ts))
        if energy:
            self.alignment['frames'] = video.frame_diffs(self.alignment['frames'], 2)
            frame_numbers = frame_numbers[1:-1]
        data = {'frame_ids': frame_numbers}

        def init_plot():
            """
            Plot the wheel data for the current trial
            :return: None
            """
            data['im'] = axes[0].imshow(self.alignment['frames'][0])
            axes[0].axis('off')
            axes[0].set_title(f'adjusted by {self.alignment["dt_i"]} frames')

            # Plot the wheel position
            ax = axes[1]
            ax.clear()
            ax.plot(wheel.timestamps[wheel_mask], wheel.position[wheel_mask], '-x')

            ts_0 = frame_numbers[0]
            data['idx_0'] = ts_0 - self.alignment['dt_i']
            ts_0 = ts[ts_0 + self.alignment['dt_i']]
            data['ln'] = ax.axvline(x=ts_0, color='k')
            ax.set_xlim([ts_0 - (3 / 2), ts_0 + (3 / 2)])
            data['frame_num'] = 0
            mkr = find_nearest(wheel.timestamps[wheel_mask], ts_0)

            data['marker'], = ax.plot(wheel.timestamps[wheel_mask][mkr], wheel.position[wheel_mask][mkr], 'r-x')
            ax.set_ylabel('Wheel position (rad))')
            ax.set_xlabel('Time (s))')
            return

        def animate(i):
            """
            Callback for figure animation.  Sets image data for current frame and moves pointer
            along axis
            :param i: unused; the current time step of the calling method
            :return: None
            """
            if i < 0:
                data['frame_num'] -= 1
                if data['frame_num'] < 0:
                    data['frame_num'] = len(self.alignment['frames']) - 1
            else:
                data['frame_num'] += 1
                if data['frame_num'] >= len(self.alignment['frames']):
                    data['frame_num'] = 0
            i = data['frame_num']  # NB: This is index for current trial's frame list

            frame = self.alignment['frames'][i]
            t_x = ts[data['idx_0'] + i]
            data['ln'].set_xdata([t_x, t_x])
            axes[1].set_xlim([t_x - (3 / 2), t_x + (3 / 2)])
            data['im'].set_data(frame)

            mkr = find_nearest(wheel.timestamps[wheel_mask], t_x)
            data['marker'].set_data(wheel.timestamps[wheel_mask][mkr], wheel.position[wheel_mask][mkr])

            return data['im'], data['ln'], data['marker']

        anim = animation.FuncAnimation(fig, animate, init_func=init_plot,
                                       frames=(range(len(self.alignment.df)) if save else cycle(range(60))), interval=20,
                                       blit=False, repeat=not save, cache_frame_data=False)
        anim.running = False

        def process_key(event):
            """
            Callback for key presses.
            :param event: a figure key_press_event
            :return: None
            """
            if event.key.isspace():
                if anim.running:
                    anim.event_source.stop()
                else:
                    anim.event_source.start()
                anim.running = ~anim.running
            elif event.key == 'right':
                if anim.running:
                    anim.event_source.stop()
                    anim.running = False
                animate(1)
                fig.canvas.draw()
            elif event.key == 'left':
                if anim.running:
                    anim.event_source.stop()
                    anim.running = False
                animate(-1)
                fig.canvas.draw()

        fig.canvas.mpl_connect('key_press_event', process_key)

        # init_plot()
        # while True:
        #     animate(0)
        if save:
            filename = '%s_%c.mp4' % (self.ref, self.alignment['label'][0])
            if isinstance(save, (str, Path)):
                filename = Path(save).joinpath(filename)
            self.log.info(f'Saving to {filename}')
            # Set up formatting for the movie files
            Writer = animation.writers['ffmpeg']
            writer = Writer(fps=24, metadata=dict(artist='Miles Wells'), bitrate=1800)
            anim.save(str(filename), writer=writer)
        else:
            plt.show()


class MotionAlignmentFullSession:
    def __init__(self, session_path, label, **kwargs):
        """
        Class to extract camera times using video motion energy wheel alignment
        :param session_path: path of the session
        :param label: video label, only 'left' and 'right' videos are supported
        :param kwargs: threshold - the threshold to apply when identifying frames with artefacts (default 20)
                       upload - whether to upload summary figure to alyx (default False)
                       twin - the window length used when computing the shifts between the wheel and video
                       nprocesses - the number of CPU processes to use
                       sync - the type of sync scheme used (options 'nidq' or 'bpod')
                       location - whether the code is being run on SDSC or not (options 'SDSC' or None)
        """
        self.session_path = session_path
        self.label = label
        self.threshold = kwargs.get('threshold', 20)
        self.upload = kwargs.get('upload', False)
        self.twin = kwargs.get('twin', 150)
        self.nprocess = kwargs.get('nprocess', int(cpu_count() - cpu_count() / 4))

        self.load_data(sync=kwargs.get('sync', 'nidq'), location=kwargs.get('location', None))
        self.roi, self.mask = self.get_roi_mask()

        if self.upload:
            self.one = ONE(mode='remote')
            self.one.alyx.authenticate()
            self.eid = self.one.path2eid(self.session_path)

    def load_data(self, sync='nidq', location=None):
        """
        Loads relevant data from disk to perform motion alignment
        :param sync: type of sync used, 'nidq' or 'bpod'
        :param location: where the code is being run, if location='SDSC', the dataset uuids are removed
                        when loading the data
        :return:
        """
        def fix_keys(alf_object):
            """
            Given an alf object removes the dataset uuid from the keys
            :param alf_object:
            :return:
            """
            ob = Bunch()
            for key in alf_object.keys():
                vals = alf_object[key]
                ob[key.split('.')[0]] = vals
            return ob

        alf_path = self.session_path.joinpath('alf')
<<<<<<< HEAD
        # Load in wheel data
        wheel = (fix_keys(alfio.load_object(alf_path, 'wheel')) if location == 'SDSC'
                 else alfio.load_object(alf_path, 'wheel'))
=======
        wheel = (fix_keys(alfio.load_object(alf_path, 'wheel')) if location == 'SDSC' else alfio.load_object(alf_path, 'wheel'))
>>>>>>> 28038388
        self.wheel_timestamps = wheel.timestamps
        # Compute interpolated wheel position and wheel times
        wheel_pos, self.wheel_time = wh.interpolate_position(wheel.timestamps, wheel.position, freq=1000)
        # Compute wheel velocity
        self.wheel_vel, _ = wh.velocity_filtered(wheel_pos, 1000)
        # Load in original camera times
        self.camera_times = alfio.load_file_content(next(alf_path.glob(f'_ibl_{self.label}Camera.times*.npy')))
<<<<<<< HEAD
        # Find raw video file and load in the metadata
        self.camera_path = str(next(self.session_path.joinpath('raw_video_data').glob(
            f'_iblrig_{self.label}Camera.raw*.mp4')))
=======
        self.camera_path = str(next(self.session_path.joinpath('raw_video_data').glob(f'_iblrig_{self.label}Camera.raw*.mp4')))
>>>>>>> 28038388
        self.camera_meta = vidio.get_video_meta(self.camera_path)

        # TODO should read in the description file to get the correct sync location
        if sync == 'nidq':
            # If the sync is 'nidq' we read in the camera ttls from the spikeglx sync object
            sync, chmap = get_sync_and_chn_map(self.session_path, sync_collection='raw_ephys_data')
            sr = get_sync_fronts(sync, chmap[f'{self.label}_camera'])
            self.ttls = sr.times[::2]
        else:
            # Otherwise we assume the sync is 'bpod' and we read in the camera ttls from the raw bpod data
            cam_extractor = cam.CameraTimestampsBpod(session_path=self.session_path)
            cam_extractor.bpod_trials = raw.load_data(self.session_path, task_collection='raw_behavior_data')
            self.ttls = cam_extractor._times_from_bpod()

        # Check if the ttl and video sizes match up
        self.tdiff = self.ttls.size - self.camera_meta['length']

        if self.tdiff < 0:
            # In this case there are fewer ttls than camera frames. This is not ideal, for now we pad the ttls with
            # nans but if this is too many we reject the wheel alignment based on the qc
            self.ttl_times = self.ttls
            self.times = np.r_[self.ttl_times, np.full((np.abs(self.tdiff)), np.nan)]
            self.short_flag = True
        elif self.tdiff > 0:
            # In this case there are more ttls than camera frames. This happens often, for now we remove the first
            # tdiff ttls from the ttls
            self.ttl_times = self.ttls[self.tdiff:]
            self.times = self.ttls[self.tdiff:]
            self.short_flag = False

        # Compute the frame rate of the camera
        self.frate = round(1 / np.nanmedian(np.diff(self.ttl_times)))

        # We attempt to load in some behavior data (trials and dlc). This is only needed for the summary plots, having
        # trial aligned paw velocity (from the dlc) is a nice sanity check to make sure the alignment went well
        try:
            self.trials = alfio.load_file_content(next(alf_path.glob('_ibl_trials.table*.pqt')))
            self.dlc = alfio.load_file_content(next(alf_path.glob(f'_ibl_{self.label}Camera.dlc*.pqt')))
            self.dlc = likelihood_threshold(self.dlc)
            self.behavior = True
        except (ALFObjectNotFound, StopIteration):
            self.behavior = False

        # Load in a single frame that we will use for the summary plot
        self.frame_example = vidio.get_video_frames_preload(self.camera_path, np.arange(10, 11), mask=np.s_[:, :, 0])

    def get_roi_mask(self):
        """
        Compute the region of interest mask for a given camera. This corresponds to a box in the video that we will
        use to compute the wheel motion energy
        :return:
        """

        if self.label == 'right':
            roi = ((450, 512), (120, 200))
        else:
            roi = ((900, 1024), (850, 1010))
        roi_mask = (*[slice(*r) for r in roi], 0)

        return roi, roi_mask

    def find_contaminated_frames(self, video_frames, thresold=20, normalise=True):
        """
        Finds frames in the video that have artefacts such as the mouse's paw or a human hand. In order to determine
        frames with contamination an Otsu thresholding is applied to each frame to detect the artefact from the
        background image
        :param video_frames: np array of video frames (nframes, nwidth, nheight)
        :param thresold: threshold to differentiate artefact from background
        :param normalise: whether to normalise the threshold values for each frame to the baseline
        :return: mask of frames that are contaminated
        """
        high = np.zeros((video_frames.shape[0]))
        # Iterate through each frame and compute and store the otsu threshold value for each frame
        for idx, frame in enumerate(video_frames):
            ret, _ = cv2.threshold(cv2.GaussianBlur(frame, (5, 5), 0), 0, 255, cv2.THRESH_BINARY + cv2.THRESH_OTSU)
            high[idx] = ret

        # If normalise is True, we divide the threshold values for each frame by the minimum value
        if normalise:
            high -= np.min(high)

        # Identify the frames that have a threshold value greater than the specified threshold cutoff
        contaminated_frames = np.where(high > thresold)[0]

        return contaminated_frames

    def compute_motion_energy(self, first, last, wg, iw):
        """
        Computes the video motion energy for frame indexes between first and last. This function is written to be run
        in a parallel fashion jusing joblib.parallel
        :param first: first frame index of frame interval to consider
        :param last: last frame index of frame interval to consider
        :param wg: WindowGenerator
        :param iw: iteration of the WindowGenerator
        :return:
        """

        if iw == wg.nwin - 1:
            return

        # Open the video and read in the relvant video frames between first idx and last idx
        cap = cv2.VideoCapture(self.camera_path)
        frames = vidio.get_video_frames_preload(cap, np.arange(first, last), mask=self.mask)
        # Identify if any of the frames have artefacts in them
        idx = self.find_contaminated_frames(frames, self.threshold)

        # If some of the frames are contaminated we find all the continuous intervals of contamination
        # and set the value for contaminated pixels for these frames to the average of the first frame before and after
        # this contamination interval
        if len(idx) != 0:

            before_status = False
            after_status = False

            counter = 0
            n_frames = 200
            # If it is the first frame that is contaminated, we need to read in a bit more of the video to find a
            # frame prior to contamination. We attempt this 20 times, after that we just take the value for the first
            # frame
            while np.any(idx == 0) and counter < 20 and iw != 0:
                n_before_offset = (counter + 1) * n_frames
                first -= n_frames
                extra_frames = vidio.get_video_frames_preload(cap, frame_numbers=np.arange(first - n_frames, first),
                                                              mask=self.mask)
                frames = np.concatenate([extra_frames, frames], axis=0)

                idx = self.find_contaminated_frames(frames, self.threshold)
                before_status = True
                counter += 1
            if counter > 0:
                print(f'In before: {counter}')

            counter = 0
            # If it is the last frame that is contaminated, we need to read in a bit more of the video to find a
            # frame after the contamination. We attempt this 20 times, after that we just take the value for the last
            # frame
            while np.any(idx == frames.shape[0] - 1) and counter < 20 and iw != wg.nwin - 1:
                n_after_offset = (counter + 1) * n_frames
                last += n_frames
                extra_frames = vidio.get_video_frames_preload(cap, frame_numbers=np.arange(last, last + n_frames), mask=self.mask)
                frames = np.concatenate([frames, extra_frames], axis=0)
                idx = self.find_contaminated_frames(frames, self.threshold)
                after_status = True
                counter += 1

            if counter > 0:
                print(f'In after: {counter}')

            # We find all the continuous intervals that contain contamination and fix the affected pixels
            # by taking the average value of the frame prior and after contamination
            intervals = np.split(idx, np.where(np.diff(idx) != 1)[0] + 1)
            for ints in intervals:
                if len(ints) > 0 and ints[0] == 0:
                    ints = ints[1:]
                if len(ints) > 0 and ints[-1] == frames.shape[0] - 1:
                    ints = ints[:-1]
                th_all = np.zeros_like(frames[0])
                # We find all affected pixels
                for idx in ints:
                    img = np.copy(frames[idx])
                    blur = cv2.GaussianBlur(img, (5, 5), 0)
                    ret, th = cv2.threshold(blur, 0, 255, cv2.THRESH_BINARY + cv2.THRESH_OTSU)
                    th = cv2.GaussianBlur(th, (5, 5), 10)
                    th_all += th
                # Compute the average image of the frame prior and after the interval
                vals = np.mean(np.dstack([frames[ints[0] - 1], frames[ints[-1] + 1]]), axis=-1)
                # For each frame set the affected pixels to the value of the clean average image
                for idx in ints:
                    img = frames[idx]
                    img[th_all > 0] = vals[th_all > 0]

            # If we have read in extra video frames we need to cut these off and make sure we only
            # consider the frames between the interval first and last given as args
            if before_status:
                frames = frames[n_before_offset:]
            if after_status:
                frames = frames[:(-1 * n_after_offset)]

        # Once the frames have been cleaned we compute the motion energy between frames
        frame_me, _ = video.motion_energy(frames, diff=2, normalize=False)

        cap.release()

        return frame_me[2:]

    def compute_shifts(self, times, me, first, last, iw, wg):
        """
        Compute the cross-correlation between the video motion energy and the wheel velocity to find the mismatch
        between the camera ttls and the video frames. This function is written to run in a parallel manner using
        joblib.parallel

        :param times: the times of the video frames across the whole session (ttls)
        :param me: the video motion energy computed across the whole session
        :param first: first time idx to consider
        :param last: last time idx to consider
        :param wg: WindowGenerator
        :param iw: iteration of the WindowGenerator
        :return:
        """

        # If we are in the last window we exit
        if iw == wg.nwin - 1:
            return np.nan, np.nan

        # Find the time interval we are interested in
        t_first = times[first]
        t_last = times[last]

        # If both times during this interval are nan exit
        if np.isnan(t_last) and np.isnan(t_first):
            return np.nan, np.nan
        # If only the last time is nan, we find the last non nan time value
        elif np.isnan(t_last):
            t_last = times[np.where(~np.isnan(times))[0][-1]]

        # Find the mask of timepoints that fall in this interval
        mask = np.logical_and(times >= t_first, times <= t_last)
        # Restrict the video motion energy to this interval and normalise the values
        align_me = me[np.where(mask)[0]]
        align_me = (align_me - np.nanmin(align_me)) / (np.nanmax(align_me) - np.nanmin(align_me))

        # Find closest timepoints in wheel that match the time interval
        wh_mask = np.logical_and(self.wheel_time >= t_first, self.wheel_time <= t_last)
        if np.sum(wh_mask) == 0:
            return np.nan, np.nan
        # Find the mask for the wheel times
        xs = np.searchsorted(self.wheel_time[wh_mask], times[mask])
        xs[xs == np.sum(wh_mask)] = np.sum(wh_mask) - 1
        # Convert to normalized speed
        vs = np.abs(self.wheel_vel[wh_mask][xs])
        vs = (vs - np.min(vs)) / (np.max(vs) - np.min(vs))

        # Account for nan values in the video motion energy
        isnan = np.isnan(align_me)
        if np.sum(isnan) > 0:
            where_nan = np.where(isnan)[0]
            assert where_nan[0] == 0
            assert where_nan[-1] == np.sum(isnan) - 1

        if np.all(isnan):
            return np.nan, np.nan

        # Compute the cross correlation between the video motion energy and the wheel speed
        xcorr = signal.correlate(align_me[~isnan], vs[~isnan])
        # The max value of the cross correlation indicates the shift that needs to be applied
        # The +2 comes from the fact that the video motion energy was computed from the difference between frames
        shift = np.nanargmax(xcorr) - align_me[~isnan].size + 2

        return shift, t_first + (t_last - t_first) / 2

    def clean_shifts(self, x, n=1):
        """
        Removes artefacts from the computed shifts across time. We assume that the shifts should never increase
        over time and that the jump between consecutive shifts shouldn't be greater than 1
        :param x: computed shifts
        :param n: condition to apply
        :return:
        """
        y = x.copy()
        dy = np.diff(y, prepend=y[0])
        while True:
            pos = np.where(dy == 1)[0] if n == 1 else np.where(dy > 2)[0]
            # added frames: this doesn't make sense and this is noise
            if pos.size == 0:
                break
            neg = np.where(dy == -1)[0] if n == 1 else np.where(dy < -2)[0]

            if len(pos) > len(neg):
                neg = np.append(neg, dy.size - 1)

            iss = np.minimum(np.searchsorted(neg, pos), neg.size - 1)
            imin = np.argmin(np.minimum(np.abs(pos - neg[iss - 1]), np.abs(pos - neg[iss])))

            idx = np.max([0, iss[imin] - 1])
            ineg = neg[idx:iss[imin] + 1]
            ineg = ineg[np.argmin(np.abs(pos[imin] - ineg))]
            dy[pos[imin]] = 0
            dy[ineg] = 0

        return np.cumsum(dy) + y[0]

    def qc_shifts(self, shifts, shifts_filt):
        """
        Compute qc values for the wheel alignment. We consider 4 things
        1. The number of camera ttl values that are missing (when we have less ttls than video frames)
        2. The number of shifts that have nan values, this means the video motion energy computation
        3. The number of large jumps (>10) between the computed shifts
        4. The number of jumps (>1) between the shifts after they have been cleaned

        :param shifts: np.array of shifts over session
        :param shifts_filt: np.array of shifts after being cleaned over session
        :return:
        """

        ttl_per = (np.abs(self.tdiff) / self.camera_meta['length']) * 100 if self.tdiff < 0 else 0
        nan_per = (np.sum(np.isnan(shifts_filt)) / shifts_filt.size) * 100
        shifts_sum = np.where(np.abs(np.diff(shifts)) > 10)[0].size
        shifts_filt_sum = np.where(np.abs(np.diff(shifts_filt)) > 1)[0].size

        qc = dict()
        qc['ttl_per'] = ttl_per
        qc['nan_per'] = nan_per
        qc['shifts_sum'] = shifts_sum
        qc['shifts_filt_sum'] = shifts_filt_sum

        qc_outcome = True
        # If more than 10% of ttls are missing we don't get new times
        if ttl_per > 10:
            qc_outcome = False
        # If too many of the shifts are nans it means the alignment is not accurate
        if nan_per > 40:
            qc_outcome = False
        # If there are too many artefacts could be errors
        if shifts_sum > 60:
            qc_outcome = False
        # If there are jumps > 1 in the filtered shifts then there is a problem
        if shifts_filt_sum > 0:
            qc_outcome = False

        return qc, qc_outcome

    def extract_times(self, shifts_filt, t_shifts):
        """
        Extracts new camera times after applying the computed shifts across the session

        :param shifts_filt: filtered shifts computed across session
        :param t_shifts: time point of computed shifts
        :return:
        """

        # Compute the interpolation function to apply to the ttl times
        t_new = t_shifts - (shifts_filt * 1 / self.frate)
        fcn = interpolate.interp1d(t_shifts, t_new, fill_value="extrapolate")
        # Apply the function and get out new times
        new_times = fcn(self.ttl_times)

        # If we are missing ttls then interpolate and append the correct number at the end
        if self.tdiff < 0:
            to_app = (np.arange(np.abs(self.tdiff), ) + 1) / self.frate + new_times[-1]
            new_times = np.r_[new_times, to_app]

        return new_times

    @staticmethod
<<<<<<< HEAD
    def single_cluster_raster(spike_times, events, trial_idx, dividers, colors, labels, weights=None, fr=True,
                              norm=False, axs=None):
        """
        Compute and plot trial aligned spike rasters and psth
        :param spike_times: times of variable
        :param events: trial times to align to
        :param trial_idx: trial idx to sort by
        :param dividers:
        :param colors:
        :param labels:
        :param weights:
        :param fr:
        :param norm:
        :param axs:
        :return:
        """
=======
    def single_cluster_raster(spike_times, events, trial_idx, dividers, colors, labels, weights=None, fr=True, norm=False,
                              axs=None):
>>>>>>> 28038388
        pre_time = 0.4
        post_time = 1
        raster_bin = 0.01
        psth_bin = 0.05
        raster, t_raster = bin_spikes(
            spike_times, events, pre_time=pre_time, post_time=post_time, bin_size=raster_bin, weights=weights)
        psth, t_psth = bin_spikes(
            spike_times, events, pre_time=pre_time, post_time=post_time, bin_size=psth_bin, weights=weights)

        if fr:
            psth = psth / psth_bin

        if norm:
            psth = psth - np.repeat(psth[:, 0][:, np.newaxis], psth.shape[1], axis=1)
            raster = raster - np.repeat(raster[:, 0][:, np.newaxis], raster.shape[1], axis=1)

        dividers = [0] + dividers + [len(trial_idx)]
        if axs is None:
            fig, axs = plt.subplots(2, 1, figsize=(4, 6), gridspec_kw={'height_ratios': [1, 3], 'hspace': 0}, sharex=True)
        else:
            fig = axs[0].get_figure()

        label, lidx = np.unique(labels, return_index=True)
        label_pos = []
        for lab, lid in zip(label, lidx):
            idx = np.where(np.array(labels) == lab)[0]
            for iD in range(len(idx)):
                if iD == 0:
                    t_ids = trial_idx[dividers[idx[iD]] + 1:dividers[idx[iD] + 1] + 1]
                    t_ints = dividers[idx[iD] + 1] - dividers[idx[iD]]
                else:
                    t_ids = np.r_[t_ids, trial_idx[dividers[idx[iD]] + 1:dividers[idx[iD] + 1] + 1]]
                    t_ints = np.r_[t_ints, dividers[idx[iD] + 1] - dividers[idx[iD]]]

            psth_div = np.nanmean(psth[t_ids], axis=0)
            std_div = np.nanstd(psth[t_ids], axis=0) / np.sqrt(len(t_ids))

            axs[0].fill_between(t_psth, psth_div - std_div, psth_div + std_div, alpha=0.4, color=colors[lid])
            axs[0].plot(t_psth, psth_div, alpha=1, color=colors[lid])

            lab_max = idx[np.argmax(t_ints)]
            label_pos.append((dividers[lab_max + 1] - dividers[lab_max]) / 2 + dividers[lab_max])

        axs[1].imshow(raster[trial_idx], cmap='binary', origin='lower',
                      extent=[np.min(t_raster), np.max(t_raster), 0, len(trial_idx)], aspect='auto')

        width = raster_bin * 4
        for iD in range(len(dividers) - 1):
            axs[1].fill_between([post_time + raster_bin / 2, post_time + raster_bin / 2 + width],
                                [dividers[iD + 1], dividers[iD + 1]], [dividers[iD], dividers[iD]], color=colors[iD])

        axs[1].set_xlim([-1 * pre_time, post_time + raster_bin / 2 + width])
        secax = axs[1].secondary_yaxis('right')

        secax.set_yticks(label_pos)
        secax.set_yticklabels(label, rotation=90, rotation_mode='anchor', ha='center')
        for ic, c in enumerate(np.array(colors)[lidx]):
            secax.get_yticklabels()[ic].set_color(c)

        axs[0].axvline(0, *axs[0].get_ylim(), c='k', ls='--', zorder=10)  # TODO this doesn't always work
        axs[1].axvline(0, *axs[1].get_ylim(), c='k', ls='--', zorder=10)

        return fig, axs

    def plot_with_behavior(self):
        """
        Makes a summary figure of the alignment when behaviour data is available
        :return:
        """

        self.dlc = likelihood_threshold(self.dlc)
        trial_idx, dividers = find_trial_ids(self.trials, sort='side')
        feature_ext = get_speed(self.dlc, self.camera_times, self.label, feature='paw_r')
        feature_new = get_speed(self.dlc, self.new_times, self.label, feature='paw_r')

        fig = plt.figure()
        fig.set_size_inches(15, 9)
        gs = gridspec.GridSpec(1, 5, figure=fig, width_ratios=[4, 1, 1, 1, 3], wspace=0.3, hspace=0.5)
        gs0 = gridspec.GridSpecFromSubplotSpec(3, 1, subplot_spec=gs[0, 0])
        ax01 = fig.add_subplot(gs0[0, 0])
        ax02 = fig.add_subplot(gs0[1, 0])
        ax03 = fig.add_subplot(gs0[2, 0])
        gs1 = gridspec.GridSpecFromSubplotSpec(2, 1, subplot_spec=gs[0, 1], height_ratios=[1, 3])
        ax11 = fig.add_subplot(gs1[0, 0])
        ax12 = fig.add_subplot(gs1[1, 0])
        gs2 = gridspec.GridSpecFromSubplotSpec(2, 1, subplot_spec=gs[0, 2], height_ratios=[1, 3])
        ax21 = fig.add_subplot(gs2[0, 0])
        ax22 = fig.add_subplot(gs2[1, 0])
        gs3 = gridspec.GridSpecFromSubplotSpec(2, 1, subplot_spec=gs[0, 3], height_ratios=[1, 3])
        ax31 = fig.add_subplot(gs3[0, 0])
        ax32 = fig.add_subplot(gs3[1, 0])
        gs4 = gridspec.GridSpecFromSubplotSpec(2, 1, subplot_spec=gs[0, 4])
        ax41 = fig.add_subplot(gs4[0, 0])
        ax42 = fig.add_subplot(gs4[1, 0])

        ax01.plot(self.t_shifts, self.shifts, label='shifts')
        ax01.plot(self.t_shifts, self.shifts_filt, label='shifts_filt')
        ax01.set_ylim(np.min(self.shifts_filt) - 10, np.max(self.shifts_filt) + 10)
        ax01.legend()
        ax01.set_ylabel('Frames')
        ax01.set_xlabel('Time in session')

        xs = np.searchsorted(self.ttl_times, self.t_shifts)
        ttl_diff = (self.times - self.camera_times)[xs] * self.camera_meta['fps']
        ax02.plot(self.t_shifts, ttl_diff, label='extracted - ttl')
        ax02.set_ylim(np.min(ttl_diff) - 10, np.max(ttl_diff) + 10)
        ax02.legend()
        ax02.set_ylabel('Frames')
        ax02.set_xlabel('Time in session')

        ax03.plot(self.camera_times, (self.camera_times - self.new_times) * self.camera_meta['fps'], 'k', label='extracted - new')
        ax03.legend()
        ax03.set_ylim(-5, 5)
        ax03.set_ylabel('Frames')
        ax03.set_xlabel('Time in session')

        self.single_cluster_raster(self.wheel_timestamps, self.trials['firstMovement_times'].values, trial_idx, dividers,
                                   ['g', 'y'], ['left', 'right'], weights=self.wheel_vel, fr=False, axs=[ax11, ax12])
        ax11.sharex(ax12)
        ax11.set_ylabel('Wheel velocity')
        ax11.set_title('Wheel')
        ax12.set_xlabel('Time from first move')

        self.single_cluster_raster(self.camera_times, self.trials['firstMovement_times'].values, trial_idx, dividers, ['g', 'y'],
                                   ['left', 'right'], weights=feature_ext, fr=False, axs=[ax21, ax22])
        ax21.sharex(ax22)
        ax21.set_ylabel('Paw r velocity')
        ax21.set_title('Extracted times')
        ax22.set_xlabel('Time from first move')

        self.single_cluster_raster(self.new_times, self.trials['firstMovement_times'].values, trial_idx, dividers, ['g', 'y'],
                                   ['left', 'right'], weights=feature_new, fr=False, axs=[ax31, ax32])
        ax31.sharex(ax32)
        ax31.set_ylabel('Paw r velocity')
        ax31.set_title('New times')
        ax32.set_xlabel('Time from first move')

        ax41.imshow(self.frame_example[0])
        rect = matplotlib.patches.Rectangle((self.roi[1][1], self.roi[0][0]), self.roi[1][0] - self.roi[1][1],
                                            self.roi[0][1] - self.roi[0][0], linewidth=4, edgecolor='g', facecolor='none')
        ax41.add_patch(rect)

        ax42.plot(self.all_me)

        return fig

    def plot_without_behavior(self):
        """
        Makes a summary figure of the alignment when behaviour data is not available
        :return:
        """

        fig = plt.figure()
        fig.set_size_inches(7, 7)
        gs = gridspec.GridSpec(1, 2, figure=fig)
        gs0 = gridspec.GridSpecFromSubplotSpec(3, 1, subplot_spec=gs[0, 0])
        ax01 = fig.add_subplot(gs0[0, 0])
        ax02 = fig.add_subplot(gs0[1, 0])
        ax03 = fig.add_subplot(gs0[2, 0])

        gs1 = gridspec.GridSpecFromSubplotSpec(2, 1, subplot_spec=gs[0, 1])
        ax04 = fig.add_subplot(gs1[0, 0])
        ax05 = fig.add_subplot(gs1[1, 0])

        ax01.plot(self.t_shifts, self.shifts, label='shifts')
        ax01.plot(self.t_shifts, self.shifts_filt, label='shifts_filt')
        ax01.set_ylim(np.min(self.shifts_filt) - 10, np.max(self.shifts_filt) + 10)
        ax01.legend()
        ax01.set_ylabel('Frames')
        ax01.set_xlabel('Time in session')

        xs = np.searchsorted(self.ttl_times, self.t_shifts)
        ttl_diff = (self.times - self.camera_times)[xs] * self.camera_meta['fps']
        ax02.plot(self.t_shifts, ttl_diff, label='extracted - ttl')
        ax02.set_ylim(np.min(ttl_diff) - 10, np.max(ttl_diff) + 10)
        ax02.legend()
        ax02.set_ylabel('Frames')
        ax02.set_xlabel('Time in session')

        ax03.plot(self.camera_times, (self.camera_times - self.new_times) * self.camera_meta['fps'], 'k', label='extracted - new')
        ax03.legend()
        ax03.set_ylim(-5, 5)
        ax03.set_ylabel('Frames')
        ax03.set_xlabel('Time in session')

        ax04.imshow(self.frame_example[0])
        rect = matplotlib.patches.Rectangle((self.roi[1][1], self.roi[0][0]), self.roi[1][0] - self.roi[1][1],
                                            self.roi[0][1] - self.roi[0][0], linewidth=4, edgecolor='g', facecolor='none')
        ax04.add_patch(rect)

        ax05.plot(self.all_me)

        return fig

    def process(self):
        """
        Main function used to apply the video motion wheel alignment to the camera times. This function does the
        following
        1. Computes the video motion energy across the whole session (computed in windows and parallelised)
        2. Computes the shift that should be applied to the camera times across the whole session by computing
           the cross correlation between the video motion energy and the wheel speed (computed in
           overlapping windows and parallelised)
        3. Removes artefacts from the computed shifts
        4. Computes the qc for the wheel alignment
        5. Extracts the new camera times using the shifts computed from the video wheel alignment
        6. If upload is True, creates a summary plot of the alignment and uploads the figure to the relevant session
          on alyx
        :return:
        """

        # Compute the motion energy of the wheel for the whole video
        wg = WindowGenerator(self.camera_meta['length'], 5000, 4)
        out = Parallel(n_jobs=self.nprocess)(
            delayed(self.compute_motion_energy)(first, last, wg, iw) for iw, (first, last) in enumerate(wg.firstlast))
        # Concatenate the motion energy into one big array
        self.all_me = np.array([])
        for vals in out[:-1]:
            self.all_me = np.r_[self.all_me, vals]

        toverlap = self.twin - 1
        all_me = np.r_[np.full((int(self.camera_meta['fps'] * toverlap)), np.nan), self.all_me]
        to_app = self.times[0] - ((np.arange(int(self.camera_meta['fps'] * toverlap), ) + 1) / self.frate)[::-1]
        times = np.r_[to_app, self.times]

        wg = WindowGenerator(all_me.size - 1, int(self.camera_meta['fps'] * self.twin), int(self.camera_meta['fps'] * toverlap))

<<<<<<< HEAD
        out = Parallel(n_jobs=1)(delayed(self.compute_shifts)(times, all_me, first, last, iw, wg)
                                 for iw, (first, last) in enumerate(wg.firstlast))
=======
        out = Parallel(n_jobs=4)(
            delayed(self.compute_shifts)(times, all_me, first, last, iw, wg) for iw, (first, last) in enumerate(wg.firstlast)
        )
>>>>>>> 28038388

        self.shifts = np.array([])
        self.t_shifts = np.array([])
        for vals in out[:-1]:
            self.shifts = np.r_[self.shifts, vals[0]]
            self.t_shifts = np.r_[self.t_shifts, vals[1]]

        idx = np.bitwise_and(self.t_shifts >= self.ttl_times[0], self.t_shifts < self.ttl_times[-1])
        self.shifts = self.shifts[idx]
        self.t_shifts = self.t_shifts[idx]
        shifts_filt = ndimage.percentile_filter(self.shifts, 80, 120)
        shifts_filt = self.clean_shifts(shifts_filt, n=1)
        self.shifts_filt = self.clean_shifts(shifts_filt, n=2)

        self.qc, self.qc_outcome = self.qc_shifts(self.shifts, self.shifts_filt)

        self.new_times = self.extract_times(self.shifts_filt, self.t_shifts)

        if self.upload:
            fig = self.plot_with_behavior() if self.behavior else self.plot_without_behavior()
<<<<<<< HEAD
            save_fig_path = Path(self.session_path.joinpath('snapshot', 'video',
                                                            f'video_wheel_alignment_{self.label}.png'))
=======
            save_fig_path = Path(self.session_path.joinpath('snapshot', 'video', f'video_wheel_alignment_{self.label}.png'))
>>>>>>> 28038388
            save_fig_path.parent.mkdir(exist_ok=True, parents=True)
            fig.savefig(save_fig_path)
            snp = ReportSnapshot(self.session_path, self.eid, content_type='session', one=self.one)
            snp.outputs = [save_fig_path]
            snp.register_images(widths=['orig'])
            plt.close(fig)

        return self.new_times<|MERGE_RESOLUTION|>--- conflicted
+++ resolved
@@ -428,13 +428,7 @@
             return ob
 
         alf_path = self.session_path.joinpath('alf')
-<<<<<<< HEAD
-        # Load in wheel data
-        wheel = (fix_keys(alfio.load_object(alf_path, 'wheel')) if location == 'SDSC'
-                 else alfio.load_object(alf_path, 'wheel'))
-=======
         wheel = (fix_keys(alfio.load_object(alf_path, 'wheel')) if location == 'SDSC' else alfio.load_object(alf_path, 'wheel'))
->>>>>>> 28038388
         self.wheel_timestamps = wheel.timestamps
         # Compute interpolated wheel position and wheel times
         wheel_pos, self.wheel_time = wh.interpolate_position(wheel.timestamps, wheel.position, freq=1000)
@@ -442,13 +436,7 @@
         self.wheel_vel, _ = wh.velocity_filtered(wheel_pos, 1000)
         # Load in original camera times
         self.camera_times = alfio.load_file_content(next(alf_path.glob(f'_ibl_{self.label}Camera.times*.npy')))
-<<<<<<< HEAD
-        # Find raw video file and load in the metadata
-        self.camera_path = str(next(self.session_path.joinpath('raw_video_data').glob(
-            f'_iblrig_{self.label}Camera.raw*.mp4')))
-=======
         self.camera_path = str(next(self.session_path.joinpath('raw_video_data').glob(f'_iblrig_{self.label}Camera.raw*.mp4')))
->>>>>>> 28038388
         self.camera_meta = vidio.get_video_meta(self.camera_path)
 
         # TODO should read in the description file to get the correct sync location
@@ -793,7 +781,6 @@
         return new_times
 
     @staticmethod
-<<<<<<< HEAD
     def single_cluster_raster(spike_times, events, trial_idx, dividers, colors, labels, weights=None, fr=True,
                               norm=False, axs=None):
         """
@@ -810,10 +797,6 @@
         :param axs:
         :return:
         """
-=======
-    def single_cluster_raster(spike_times, events, trial_idx, dividers, colors, labels, weights=None, fr=True, norm=False,
-                              axs=None):
->>>>>>> 28038388
         pre_time = 0.4
         post_time = 1
         raster_bin = 0.01
@@ -1040,14 +1023,8 @@
 
         wg = WindowGenerator(all_me.size - 1, int(self.camera_meta['fps'] * self.twin), int(self.camera_meta['fps'] * toverlap))
 
-<<<<<<< HEAD
         out = Parallel(n_jobs=1)(delayed(self.compute_shifts)(times, all_me, first, last, iw, wg)
                                  for iw, (first, last) in enumerate(wg.firstlast))
-=======
-        out = Parallel(n_jobs=4)(
-            delayed(self.compute_shifts)(times, all_me, first, last, iw, wg) for iw, (first, last) in enumerate(wg.firstlast)
-        )
->>>>>>> 28038388
 
         self.shifts = np.array([])
         self.t_shifts = np.array([])
@@ -1068,12 +1045,7 @@
 
         if self.upload:
             fig = self.plot_with_behavior() if self.behavior else self.plot_without_behavior()
-<<<<<<< HEAD
-            save_fig_path = Path(self.session_path.joinpath('snapshot', 'video',
-                                                            f'video_wheel_alignment_{self.label}.png'))
-=======
             save_fig_path = Path(self.session_path.joinpath('snapshot', 'video', f'video_wheel_alignment_{self.label}.png'))
->>>>>>> 28038388
             save_fig_path.parent.mkdir(exist_ok=True, parents=True)
             fig.savefig(save_fig_path)
             snp = ReportSnapshot(self.session_path, self.eid, content_type='session', one=self.one)
