--- conflicted
+++ resolved
@@ -303,65 +303,6 @@
                   'polarities': sync['polarities'][selection]})
 
 
-<<<<<<< HEAD
-def bpod_fpga_sync(bpod_intervals=None, ephys_intervals=None, iti_duration=None):
-    """
-    Computes synchronization function from bpod to fpga
-    :param bpod_intervals
-    :param ephys_intervals
-    :return: interpolation function
-    """
-    if iti_duration is None:
-        iti_duration = 0.5
-    # check consistency
-    if bpod_intervals.size != ephys_intervals.size:
-        # patching things up if the bpod and FPGA don't have the same recording span
-        _logger.warning("BPOD/FPGA synchronization: Bpod and FPGA don't have the same amount of"
-                        " trial start events. Patching alf files.")
-        _, _, ibpod, ifpga = raw_data_loaders.sync_trials_robust(
-            bpod_intervals[:, 0], ephys_intervals[:, 0], return_index=True)
-        if ibpod.size == 0:
-            raise err.SyncBpodFpgaException('Can not sync BPOD and FPGA - no matching sync pulses '
-                                            'found.')
-        bpod_intervals = bpod_intervals[ibpod, :]
-        ephys_intervals = ephys_intervals[ifpga, :]
-    else:
-        ibpod, ifpga = [np.arange(bpod_intervals.shape[0]) for _ in np.arange(2)]
-    tlen = (np.diff(bpod_intervals) - np.diff(ephys_intervals))[:-1] - iti_duration
-    assert np.all(np.abs(tlen[np.invert(np.isnan(tlen))])[:-1] < 5 * 1e-3)
-    # dt is the delta to apply to bpod times in order to be on the ephys clock
-    dt = bpod_intervals[:, 0] - ephys_intervals[:, 0]
-    # compute the clock drift bpod versus dt
-    ppm = np.polyfit(bpod_intervals[:, 0], dt, 1)[0] * 1e6
-    if ppm > BPOD_FPGA_DRIFT_THRESHOLD_PPM:
-        _logger.warning(
-            'BPOD/FPGA synchronization shows values greater than %i ppm',
-            BPOD_FPGA_DRIFT_THRESHOLD_PPM)
-        # plt.plot(trials['intervals'][:, 0], dt, '*')
-    # so far 2 datasets concerned: goCueTrigger_times_bpod  and response_times_bpod
-    fcn_bpod2fpga = interpolate.interp1d(bpod_intervals[:, 0], ephys_intervals[:, 0],
-                                         fill_value="extrapolate")
-    return ibpod, ifpga, fcn_bpod2fpga
-=======
-def extract_camera_sync(sync, chmap=None):
-    """
-    Extract camera timestamps from the sync matrix
-
-    :param sync: dictionary 'times', 'polarities' of fronts detected on sync trace
-    :param chmap: dictionary containing channel indices. Default to constant.
-    :return: dictionary containing camera timestamps
-    """
-    # NB: should we check we opencv the expected number of frames ?
-    assert(chmap)
-    sr = _get_sync_fronts(sync, chmap['right_camera'])
-    sl = _get_sync_fronts(sync, chmap['left_camera'])
-    sb = _get_sync_fronts(sync, chmap['body_camera'])
-    return {'right_camera': sr.times[::2],
-            'left_camera': sl.times[::2],
-            'body_camera': sb.times[::2]}
->>>>>>> 43119678
-
-
 def extract_wheel_sync(sync, chmap=None):
     """
     Extract wheel positions and times from sync fronts dictionary for all 16 chans
@@ -691,7 +632,6 @@
     :return: outputs, files
     """
     sync, chmap = get_main_probe_sync(session_path, bin_exists=bin_exists)
-    outputs, files = run_extractor_classes(
-        [FpgaTrials], session_path=session_path,
-        save=save, sync=sync, chmap=chmap)
+    outputs, files = run_extractor_classes([FpgaTrials], session_path=session_path,
+                                           save=save, sync=sync, chmap=chmap)
     return outputs, files