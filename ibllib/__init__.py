"""Library implementing the International Brain Laboratory data pipeline."""
<<<<<<< HEAD
import logging
=======
__version__ = "2.17.2"
>>>>>>> 235dd727
import warnings

__version__ = '2.18.0'
warnings.filterwarnings('always', category=DeprecationWarning, module='ibllib')

# if this becomes a full-blown library we should let the logging configuration to the discretion of the dev
# who uses the library. However since it can also be provided as an app, the end-users should be provided
# with an useful default logging in standard output without messing with the complex python logging system
# -*- coding:utf-8 -*-
USE_LOGGING = True
#%(asctime)s,%(msecs)d
if USE_LOGGING:
    try:  # TODO Remove after release of iblutil v1.4
        from iblutil.util import get_logger
        get_logger(name='ibllib')
    except ImportError:
        from iblutil.util import setup_logger
        setup_logger(name='ibllib')
else:
    # deactivate all log calls for use as a library
    logging.getLogger('ibllib').addHandler(logging.NullHandler())<|MERGE_RESOLUTION|>--- conflicted
+++ resolved
@@ -1,9 +1,5 @@
 """Library implementing the International Brain Laboratory data pipeline."""
-<<<<<<< HEAD
 import logging
-=======
-__version__ = "2.17.2"
->>>>>>> 235dd727
 import warnings
 
 __version__ = '2.18.0'
@@ -19,6 +15,7 @@
     try:  # TODO Remove after release of iblutil v1.4
         from iblutil.util import get_logger
         get_logger(name='ibllib')
+        warnings.warn('Please run `pip install -U iblutil` to update to v1.4', category=DeprecationWarning)
     except ImportError:
         from iblutil.util import setup_logger
         setup_logger(name='ibllib')
