import logging
from collections import OrderedDict

from ibllib.io.extractors.base import get_session_extractor_type
from ibllib.pipes import tasks
from ibllib.io import ffmpeg
from ibllib.io.raw_data_loaders import get_session_extractor_type
from ibllib.io.extractors import training_audio, bpod_trials
from ibllib.qc.task_metrics import TaskQC, HabituationQC
from ibllib.qc.task_extractors import TaskQCExtractor
from oneibl.registration import register_session_raw_data

_logger = logging.getLogger('ibllib')


#  level 0
class TrainingRegisterRaw(tasks.Task):
    priority = 100

    def _run(self, overwrite=False):
        out_files, _ = register_session_raw_data(self.session_path, one=self.one, dry=True)
        return out_files


class TrainingTrials(tasks.Task):
    priority = 90
    level = 0

    def _run(self):
        """
        Extracts an iblrig training session
        """
        trials, wheel, output_files = bpod_trials.extract_all(self.session_path, save=True)
        if trials is None:
            return None

        # Run the task QC
        # Compile task data for QC
<<<<<<< HEAD
        type = get_session_extractor_type(self.session_path)
        if type == 'habituation':
=======
        def _qc_extract(qc):
            qc.extractor = TaskQCExtractor(self.session_path, lazy=True, one=qc.one)
            qc.extractor.data = trials
            qc.extractor.extract_data(partial=True)  # Extract the rest of the data
            return qc

        if get_session_extractor_type(self.session_path) == 'habituation':
>>>>>>> da092d61
            qc = HabituationQC(self.session_path, one=self.one)
            qc.extractor = TaskQCExtractor(self.session_path, lazy=True, one=self.one)
            qc.extractor.data = qc.extractor.rename_data(trials)
        else:  # Update wheel data
            qc = TaskQC(self.session_path, one=self.one)
            qc.extractor = TaskQCExtractor(self.session_path, lazy=True, one=self.one)
            qc.extractor.data = qc.extractor.rename_data({**trials, **wheel})
            qc.extractor.wheel_encoding = 'X1'
        qc.extractor.type = type
        # Aggregate and update Alyx QC fields
        qc.run(update=True)

        return output_files


class TrainingVideoCompress(tasks.Task):

    def _run(self):
        # avi to mp4 compression
        command = ('ffmpeg -i {file_in} -y -nostdin -codec:v libx264 -preset slow -crf 29 '
                   '-nostats -codec:a copy {file_out}')
        output_files = ffmpeg.iblrig_video_compression(self.session_path, command)
        return output_files


class TrainingAudio(tasks.Task):
    """
    Computes raw electrophysiology QC
    """
    cpu = 2
    priority = 10  # a lot of jobs depend on this one
    level = 0  # this job doesn't depend on anything

    def _run(self, overwrite=False):
        return training_audio.extract_sound(self.session_path, save=True, delete=True)


# level 1
class TrainingDLC(tasks.Task):
    gpu = 1
    cpu = 4
    io_charge = 90
    level = 1

    def _run(self):
        """empty placeholder for job creation only"""
        pass


class TrainingExtractionPipeline(tasks.Pipeline):
    label = __name__

    def __init__(self, session_path, **kwargs):
        super(TrainingExtractionPipeline, self).__init__(session_path, **kwargs)
        tasks = OrderedDict()
        self.session_path = session_path
        # level 0
        tasks['TrainingRegisterRaw'] = TrainingRegisterRaw(self.session_path)
        tasks['TrainingTrials'] = TrainingTrials(self.session_path)
        tasks['TrainingVideoCompress'] = TrainingVideoCompress(self.session_path)
        tasks['TrainingAudio'] = TrainingAudio(self.session_path)
        # level 1
        tasks['TrainingDLC'] = TrainingDLC(
            self.session_path, parents=[tasks['TrainingVideoCompress']])
<<<<<<< HEAD
        self.tasks = tasks
=======
        self.tasks = tasks


def extract_training(session_path, save=True):
    """
    Extracts a training session from its path.  NB: Wheel must be extracted first in order to
    extract trials.firstMovement_times.
    :param session_path:
    :param save:
    :return: trials: Bunch/dict of trials
    :return: wheel: Bunch/dict of wheel positions
    :return: out_Files: list of output files
    """
    extractor_type = get_session_extractor_type(session_path)
    _logger.info(f"Extracting {session_path} as {extractor_type}")
    settings, bpod_trials = rawio.load_bpod(session_path)
    if extractor_type == 'training':
        _logger.info('training session on ' + settings['PYBPOD_BOARD'])
        wheel, files_wheel = training_wheel.extract_all(
            session_path, bpod_trials=bpod_trials, settings=settings, save=save)
        trials, files_trials = training_trials.extract_all(
            session_path, bpod_trials=bpod_trials, settings=settings, save=save)
    elif extractor_type == 'biased':
        _logger.info('biased session on ' + settings['PYBPOD_BOARD'])
        wheel, files_wheel = training_wheel.extract_all(
            session_path, bpod_trials=bpod_trials, settings=settings, save=save)
        trials, files_trials = biased_trials.extract_all(
            session_path, bpod_trials=bpod_trials, settings=settings, save=save)
    elif extractor_type == 'habituation':
        from ibllib.misc import version
        _logger.info('habituation session on ' + settings['PYBPOD_BOARD'])
        if version.le(settings['IBLRIG_VERSION_TAG'], '5.0.0'):
            _logger.warning("No extraction of legacy habituation sessions")
            return None, None, None
        trials, files_trials = habituation_trials.extract_all(
            session_path, bpod_trials=bpod_trials, settings=settings, save=save)
        wheel = None
        files_wheel = []
    else:
        raise ValueError(f"No extractor for task {extractor_type}")
    _logger.info('session extracted \n')  # timing info in log
    return trials, wheel, (files_trials + files_wheel) if save else None
>>>>>>> da092d61
<|MERGE_RESOLUTION|>--- conflicted
+++ resolved
@@ -36,18 +36,8 @@
 
         # Run the task QC
         # Compile task data for QC
-<<<<<<< HEAD
         type = get_session_extractor_type(self.session_path)
         if type == 'habituation':
-=======
-        def _qc_extract(qc):
-            qc.extractor = TaskQCExtractor(self.session_path, lazy=True, one=qc.one)
-            qc.extractor.data = trials
-            qc.extractor.extract_data(partial=True)  # Extract the rest of the data
-            return qc
-
-        if get_session_extractor_type(self.session_path) == 'habituation':
->>>>>>> da092d61
             qc = HabituationQC(self.session_path, one=self.one)
             qc.extractor = TaskQCExtractor(self.session_path, lazy=True, one=self.one)
             qc.extractor.data = qc.extractor.rename_data(trials)
@@ -112,49 +102,4 @@
         # level 1
         tasks['TrainingDLC'] = TrainingDLC(
             self.session_path, parents=[tasks['TrainingVideoCompress']])
-<<<<<<< HEAD
-        self.tasks = tasks
-=======
-        self.tasks = tasks
-
-
-def extract_training(session_path, save=True):
-    """
-    Extracts a training session from its path.  NB: Wheel must be extracted first in order to
-    extract trials.firstMovement_times.
-    :param session_path:
-    :param save:
-    :return: trials: Bunch/dict of trials
-    :return: wheel: Bunch/dict of wheel positions
-    :return: out_Files: list of output files
-    """
-    extractor_type = get_session_extractor_type(session_path)
-    _logger.info(f"Extracting {session_path} as {extractor_type}")
-    settings, bpod_trials = rawio.load_bpod(session_path)
-    if extractor_type == 'training':
-        _logger.info('training session on ' + settings['PYBPOD_BOARD'])
-        wheel, files_wheel = training_wheel.extract_all(
-            session_path, bpod_trials=bpod_trials, settings=settings, save=save)
-        trials, files_trials = training_trials.extract_all(
-            session_path, bpod_trials=bpod_trials, settings=settings, save=save)
-    elif extractor_type == 'biased':
-        _logger.info('biased session on ' + settings['PYBPOD_BOARD'])
-        wheel, files_wheel = training_wheel.extract_all(
-            session_path, bpod_trials=bpod_trials, settings=settings, save=save)
-        trials, files_trials = biased_trials.extract_all(
-            session_path, bpod_trials=bpod_trials, settings=settings, save=save)
-    elif extractor_type == 'habituation':
-        from ibllib.misc import version
-        _logger.info('habituation session on ' + settings['PYBPOD_BOARD'])
-        if version.le(settings['IBLRIG_VERSION_TAG'], '5.0.0'):
-            _logger.warning("No extraction of legacy habituation sessions")
-            return None, None, None
-        trials, files_trials = habituation_trials.extract_all(
-            session_path, bpod_trials=bpod_trials, settings=settings, save=save)
-        wheel = None
-        files_wheel = []
-    else:
-        raise ValueError(f"No extractor for task {extractor_type}")
-    _logger.info('session extracted \n')  # timing info in log
-    return trials, wheel, (files_trials + files_wheel) if save else None
->>>>>>> da092d61
+        self.tasks = tasks