"""Task pipeline creation from an acquisition description.

The principal function here is `make_pipeline` which reads an `_ibl_experiment.description.yaml`
file and determines the set of tasks required to preprocess the session.

In the experiment description file there is a 'tasks' key that defines each task protocol and the
location of the raw data (i.e. task collection). The protocol subkey may contain an 'extractors'
field that should contain a list of dynamic pipeline task class names for extracting the task data.
These must be subclasses of the :class:`ibllib.pipes.base_tasks.DynamicTask` class. If the
extractors key is absent or empty, the tasks are chosen based on the sync label and protocol name.

NB: The standard behvaiour extraction task classes (e.g.
:class:`ibllib.pipes.behaviour_tasks.ChoiceWorldTrialsBpod` and :class:`ibllib.pipes.behaviour_tasks.ChoiceWorldTrialsNidq`)
handle the clock synchronization, behaviour plots and QC. This is typically independent of the Bpod
trials extraction (i.e. extraction of trials data from the Bpod raw data, in Bpod time). The Bpod
trials extractor class is determined by the :func:`ibllib.io.extractors.base.protocol2extractor`
map. IBL protocols may be added to the ibllib.io.extractors.task_extractor_map.json file, while
non-IBL ones should be in projects.base.task_extractor_map.json file located in the personal
projects repo. The Bpod trials extractor class must be a subclass of the
:class:`ibllib.io.extractors.base.BaseBpodTrialsExtractor` class, and located in either the
personal projects repo or in :py:mod:`ibllib.io.extractors.bpod_trials` module.
"""
import logging
import re
from collections import OrderedDict
from pathlib import Path
from itertools import chain
import yaml

import spikeglx

import ibllib.io.session_params as sess_params
from ibllib.io.extractors.base import get_pipeline, get_session_extractor_type
import ibllib.pipes.tasks as mtasks
import ibllib.pipes.base_tasks as bstasks
import ibllib.pipes.widefield_tasks as wtasks
import ibllib.pipes.mesoscope_tasks as mscope_tasks
import ibllib.pipes.sync_tasks as stasks
import ibllib.pipes.behavior_tasks as btasks
import ibllib.pipes.video_tasks as vtasks
import ibllib.pipes.ephys_tasks as etasks
import ibllib.pipes.audio_tasks as atasks
import ibllib.pipes.photometry_tasks as ptasks
# from ibllib.pipes.photometry_tasks import FibrePhotometryPreprocess, FibrePhotometryRegisterRaw

_logger = logging.getLogger(__name__)


def acquisition_description_legacy_session(session_path, save=False):
    """
    From a legacy session create a dictionary corresponding to the acquisition description.

    Parameters
    ----------
    session_path : str, pathlib.Path
        A path to a session to describe.
    save : bool
        If true, saves the acquisition description file to _ibl_experiment.description.yaml.

    Returns
    -------
    dict
        The legacy acquisition description.
    """
    extractor_type = get_session_extractor_type(session_path)
    etype2protocol = dict(biased='choice_world_biased', habituation='choice_world_habituation',
                          training='choice_world_training', ephys='choice_world_recording')
    dict_ad = get_acquisition_description(etype2protocol[extractor_type])
    if save:
        sess_params.write_params(session_path=session_path, data=dict_ad)
    return dict_ad


def get_acquisition_description(protocol):
    """"
    This is a set of example acquisition descriptions for experiments
    -   choice_world_recording
    -   choice_world_biased
    -   choice_world_training
    -   choice_world_habituation
    -   choice_world_passive
    That are part of the IBL pipeline
    """
    if protocol == 'choice_world_recording':   # canonical ephys
        devices = {
            'cameras': {
                'right': {'collection': 'raw_video_data', 'sync_label': 'audio'},
                'body': {'collection': 'raw_video_data', 'sync_label': 'audio'},
                'left': {'collection': 'raw_video_data', 'sync_label': 'audio'},
            },
            'neuropixel': {
                'probe00': {'collection': 'raw_ephys_data/probe00', 'sync_label': 'imec_sync'},
                'probe01': {'collection': 'raw_ephys_data/probe01', 'sync_label': 'imec_sync'}
            },
            'microphone': {
                'microphone': {'collection': 'raw_behavior_data', 'sync_label': None}
            },
        }
        acquisition_description = {  # this is the current ephys pipeline description
            'devices': devices,
            'tasks': [
                {'ephysChoiceWorld': {'collection': 'raw_behavior_data', 'sync_label': 'bpod'}},
                {'passiveChoiceWorld': {'collection': 'raw_passive_data', 'sync_label': 'bpod'}}
            ],
            'sync': {
                'nidq': {'collection': 'raw_ephys_data', 'extension': 'bin', 'acquisition_software': 'spikeglx'}
            },
            'procedures': ['Ephys recording with acute probe(s)'],
            'projects': ['ibl_neuropixel_brainwide_01']
        }
    else:
        devices = {
            'cameras': {
                'left': {'collection': 'raw_video_data', 'sync_label': 'audio'},
            },
            'microphone': {
                'microphone': {'collection': 'raw_behavior_data', 'sync_label': None}
            },
        }
        acquisition_description = {  # this is the current ephys pipeline description
            'devices': devices,
            'sync': {'bpod': {'collection': 'raw_behavior_data'}},
            'procedures': ['Behavior training/tasks'],
            'projects': ['ibl_neuropixel_brainwide_01']
        }
        if protocol == 'choice_world_biased':
            key = 'biasedChoiceWorld'
        elif protocol == 'choice_world_training':
            key = 'trainingChoiceWorld'
        elif protocol == 'choice_world_habituation':
            key = 'habituationChoiceWorld'
        else:
            raise ValueError(f'Unknown protocol "{protocol}"')
        acquisition_description['tasks'] = [{key: {
            'collection': 'raw_behavior_data',
            'sync_label': 'bpod', 'main': True  # FIXME: What is purpose of main key?
        }}]
    acquisition_description['version'] = '1.0.0'
    return acquisition_description


def _sync_label(sync, acquisition_software=None, **_):
    """
    Returns the sync label based on the sync type and acquisition software.

    The 'sync' usually refers to the DAQ type, e.g. 'nidq', 'tdms', 'bpod'.
    The 'acquisition_software' refers to the software used to acquire the data, e.g.
    for an NI DAQ, options include 'spikeglx' and 'timeline'.  Both of these affect
    how the data are loaded and extracted, and therefore which tasks to use.

    The naming convention here is not ideal, and may be changed in the future.

    Parameters
    ----------
    sync : str
        The sync type, e.g. 'nidq', 'tdms', 'bpod'.
    acquisition_software : str
        The acquisition software used to acquire the sync data.

    Returns
    -------
    str
        The sync label for determining the extractor tasks.
    """
    if sync == 'nidq' and acquisition_software == 'timeline':
        return 'timeline'
    return sync


def make_pipeline(session_path, **pkwargs):
    """
    Creates a pipeline of extractor tasks from a session's experiment description file.

    Parameters
    ----------
    session_path : str, Path
        The absolute session path, i.e. '/path/to/subject/yyyy-mm-dd/nnn'.
    pkwargs
        Optional arguments passed to the ibllib.pipes.tasks.Pipeline constructor.

    Returns
    -------
    ibllib.pipes.tasks.Pipeline
        A task pipeline object.
    """
    # NB: this pattern is a pattern for dynamic class creation
    # tasks['SyncPulses'] = type('SyncPulses', (epp.EphysPulses,), {})(session_path=session_path)
    if not session_path or not (session_path := Path(session_path)).exists():
        raise ValueError('Session path does not exist')
    tasks = OrderedDict()
    acquisition_description = sess_params.read_params(session_path)
    if not acquisition_description:
        raise ValueError('Experiment description file not found or is empty')
    devices = acquisition_description.get('devices', {})
    kwargs = {'session_path': session_path, 'one': pkwargs.get('one')}

    # Registers the experiment description file
    tasks['ExperimentDescriptionRegisterRaw'] = type('ExperimentDescriptionRegisterRaw',
                                                     (bstasks.ExperimentDescriptionRegisterRaw,), {})(**kwargs)

    # Syncing tasks
    (sync, sync_args), = acquisition_description['sync'].items()
    sync_label = _sync_label(sync, **sync_args)  # get the format of the DAQ data. This informs the extractor task
    sync_args['sync_collection'] = sync_args.pop('collection')  # rename the key so it matches task run arguments
    sync_args['sync_ext'] = sync_args.pop('extension', None)
    sync_args['sync_namespace'] = sync_args.pop('acquisition_software', None)
    sync_kwargs = {'sync': sync, **sync_args}
    sync_tasks = []
    if sync_label == 'nidq' and sync_args['sync_collection'] == 'raw_ephys_data':
        tasks['SyncRegisterRaw'] = type('SyncRegisterRaw', (etasks.EphysSyncRegisterRaw,), {})(**kwargs, **sync_kwargs)
        tasks[f'SyncPulses_{sync}'] = type(f'SyncPulses_{sync}', (etasks.EphysSyncPulses,), {})(
            **kwargs, **sync_kwargs, parents=[tasks['SyncRegisterRaw']])
        sync_tasks = [tasks[f'SyncPulses_{sync}']]
    elif sync_label == 'timeline':
        tasks['SyncRegisterRaw'] = type('SyncRegisterRaw', (stasks.SyncRegisterRaw,), {})(**kwargs, **sync_kwargs)
    elif sync_label == 'nidq':
        tasks['SyncRegisterRaw'] = type('SyncRegisterRaw', (stasks.SyncMtscomp,), {})(**kwargs, **sync_kwargs)
        tasks[f'SyncPulses_{sync}'] = type(f'SyncPulses_{sync}', (stasks.SyncPulses,), {})(
            **kwargs, **sync_kwargs, parents=[tasks['SyncRegisterRaw']])
        sync_tasks = [tasks[f'SyncPulses_{sync}']]
    elif sync_label == 'tdms':
        tasks['SyncRegisterRaw'] = type('SyncRegisterRaw', (stasks.SyncRegisterRaw,), {})(**kwargs, **sync_kwargs)
    elif sync_label == 'bpod':
        pass  # ATM we don't have anything for this; it may not be needed in the future

    # Behavior tasks
    task_protocols = acquisition_description.get('tasks', [])
    for i, (protocol, task_info) in enumerate(chain(*map(dict.items, task_protocols))):
        collection = task_info.get('collection', f'raw_task_data_{i:02}')
        task_kwargs = {'protocol': protocol, 'collection': collection}
        # For now the order of protocols in the list will take precedence. If collections are numbered,
        # check that the numbers match the order.  This may change in the future.
        if re.match(r'^raw_task_data_\d{2}$', collection):
            task_kwargs['protocol_number'] = i
            if int(collection.split('_')[-1]) != i:
                _logger.warning('Number in collection name does not match task order')
        if extractors := task_info.get('extractors', False):
            extractors = (extractors,) if isinstance(extractors, str) else extractors
            task_name = None  # to avoid unbound variable issue in the first round
            for j, extractor in enumerate(extractors):
                # Assume previous task in the list is parent
                parents = [] if j == 0 else [tasks[task_name]]
                # Make sure extractor and sync task don't collide
                for sync_option in ('nidq', 'bpod', 'timeline'):
                    if sync_option in extractor.lower() and not sync_label == sync_option:
                        raise ValueError(f'Extractor "{extractor}" and sync "{sync_label}" do not match')
                # TODO Assert sync_label correct here (currently unused)
                # Look for the extractor in the behavior extractors module
                if hasattr(btasks, extractor):
                    task = getattr(btasks, extractor)
                # This may happen that the extractor is tied to a specific sync task: look for TrialsChoiceWorldBpod for example
                elif hasattr(btasks, extractor + sync_label.capitalize()):
                    task = getattr(btasks, extractor + sync_label.capitalize())
                else:
                    # lookup in the project extraction repo if we find an extractor class
                    import projects.extraction_tasks
                    if hasattr(projects.extraction_tasks, extractor):
                        task = getattr(projects.extraction_tasks, extractor)
                    else:
                        raise NotImplementedError(
                            f'Extractor "{extractor}" not found in main IBL pipeline nor in personal projects')
                _logger.debug('%s (protocol #%i, task #%i) = %s.%s',
                              protocol, i, j, task.__module__, task.__name__)
                # Rename the class to something more informative
                task_name = f'{task.__name__}_{i:02}'
                # For now we assume that the second task in the list is always the trials extractor, which is dependent
                # on the sync task and sync arguments
                if j == 1:
                    tasks[task_name] = type(task_name, (task,), {})(
                        **kwargs, **sync_kwargs, **task_kwargs, parents=parents + sync_tasks
                    )
                else:
                    tasks[task_name] = type(task_name, (task,), {})(**kwargs, **task_kwargs, parents=parents)
                # For the next task, we assume that the previous task is the parent
        else:  # Legacy block to handle sessions without defined extractors
            # -   choice_world_recording
            # -   choice_world_biased
            # -   choice_world_training
            # -   choice_world_habituation
            if 'passiveChoiceWorld' in protocol:
                registration_class = btasks.PassiveRegisterRaw
                behaviour_class = getattr(btasks, 'PassiveTask' + sync_label.capitalize())
                compute_status = False
            elif 'habituation' in protocol:
                registration_class = btasks.HabituationRegisterRaw
                behaviour_class = getattr(btasks, 'HabituationTrials' + sync_label.capitalize())
                compute_status = False
<<<<<<< HEAD
            elif 'habituation' in protocol:
                registration_class = btasks.HabituationRegisterRaw
                behaviour_class = getattr(btasks, 'HabituationTrials' + sync_label.capitalize())
                compute_status = False
=======
>>>>>>> 2d27e48a
            else:
                registration_class = btasks.TrialRegisterRaw
                behaviour_class = getattr(btasks, 'ChoiceWorldTrials' + sync_label.capitalize())
                compute_status = True
            tasks[f'RegisterRaw_{protocol}_{i:02}'] = type(f'RegisterRaw_{protocol}_{i:02}', (registration_class,), {})(
                **kwargs, **task_kwargs)
            parents = [tasks[f'RegisterRaw_{protocol}_{i:02}']] + sync_tasks
            tasks[f'Trials_{protocol}_{i:02}'] = type(f'Trials_{protocol}_{i:02}', (behaviour_class,), {})(
                **kwargs, **sync_kwargs, **task_kwargs, parents=parents)
            if compute_status:
                tasks[f"TrainingStatus_{protocol}_{i:02}"] = type(f'TrainingStatus_{protocol}_{i:02}', (
                    btasks.TrainingStatus,), {})(**kwargs, **task_kwargs, parents=[tasks[f'Trials_{protocol}_{i:02}']])

    # Ephys tasks
    if 'neuropixel' in devices:
        ephys_kwargs = {'device_collection': 'raw_ephys_data'}
        tasks['EphysRegisterRaw'] = type('EphysRegisterRaw', (etasks.EphysRegisterRaw,), {})(**kwargs, **ephys_kwargs)

        all_probes = []
        register_tasks = []
        for pname, probe_info in devices['neuropixel'].items():
            meta_file = spikeglx.glob_ephys_files(Path(session_path).joinpath(probe_info['collection']), ext='meta')
            meta_file = meta_file[0].get('ap')
            nptype = spikeglx._get_neuropixel_version_from_meta(spikeglx.read_meta_data(meta_file))
            nshanks = spikeglx._get_nshanks_from_meta(spikeglx.read_meta_data(meta_file))

            if (nptype == 'NP2.1') or (nptype == 'NP2.4' and nshanks == 1):
                tasks[f'EphyCompressNP21_{pname}'] = type(f'EphyCompressNP21_{pname}', (etasks.EphysCompressNP21,), {})(
                    **kwargs, **ephys_kwargs, pname=pname)
                all_probes.append(pname)
                register_tasks.append(tasks[f'EphyCompressNP21_{pname}'])
            elif nptype == 'NP2.4' and nshanks > 1:
                tasks[f'EphyCompressNP24_{pname}'] = type(f'EphyCompressNP24_{pname}', (etasks.EphysCompressNP24,), {})(
                    **kwargs, **ephys_kwargs, pname=pname, nshanks=nshanks)
                register_tasks.append(tasks[f'EphyCompressNP24_{pname}'])
                all_probes += [f'{pname}{chr(97 + int(shank))}' for shank in range(nshanks)]
            else:
                tasks[f'EphysCompressNP1_{pname}'] = type(f'EphyCompressNP1_{pname}', (etasks.EphysCompressNP1,), {})(
                    **kwargs, **ephys_kwargs, pname=pname)
                register_tasks.append(tasks[f'EphysCompressNP1_{pname}'])
                all_probes.append(pname)

        if nptype == '3A':
            tasks['EphysPulses'] = type('EphysPulses', (etasks.EphysPulses,), {})(
                **kwargs, **ephys_kwargs, **sync_kwargs, pname=all_probes, parents=register_tasks + sync_tasks)

        for pname in all_probes:
            register_task = [reg_task for reg_task in register_tasks if pname[:7] in reg_task.name]

            if nptype != '3A':
                tasks[f'EphysPulses_{pname}'] = type(f'EphysPulses_{pname}', (etasks.EphysPulses,), {})(
                    **kwargs, **ephys_kwargs, **sync_kwargs, pname=[pname], parents=register_task + sync_tasks)
                tasks[f'Spikesorting_{pname}'] = type(f'Spikesorting_{pname}', (etasks.SpikeSorting,), {})(
                    **kwargs, **ephys_kwargs, pname=pname, parents=[tasks[f'EphysPulses_{pname}']])
            else:
                tasks[f'Spikesorting_{pname}'] = type(f'Spikesorting_{pname}', (etasks.SpikeSorting,), {})(
                    **kwargs, **ephys_kwargs, pname=pname, parents=[tasks['EphysPulses']])

            tasks[f'RawEphysQC_{pname}'] = type(f'RawEphysQC_{pname}', (etasks.RawEphysQC,), {})(
                **kwargs, **ephys_kwargs, pname=pname, parents=register_task)
            tasks[f'EphysCellQC_{pname}'] = type(f'EphysCellQC_{pname}', (etasks.EphysCellsQc,), {})(
                **kwargs, **ephys_kwargs, pname=pname, parents=[tasks[f'Spikesorting_{pname}']])

    # Video tasks
    if 'cameras' in devices:
        cams = list(devices['cameras'].keys())
        subset_cams = [c for c in cams if c in ('left', 'right', 'body', 'belly')]
        video_kwargs = {'device_collection': 'raw_video_data', 'cameras': cams}
        video_compressed = sess_params.get_video_compressed(acquisition_description)

        if video_compressed:
            # This is for widefield case where the video is already compressed
            tasks[tn] = type((tn := 'VideoConvert'), (vtasks.VideoConvert,), {})(**kwargs, **video_kwargs)
            dlc_parent_task = tasks['VideoConvert']
            tasks[tn] = type((tn := f'VideoSyncQC_{sync}'), (vtasks.VideoSyncQcCamlog,), {})(
                **kwargs, **video_kwargs, **sync_kwargs)
        else:
            tasks[tn] = type((tn := 'VideoRegisterRaw'), (vtasks.VideoRegisterRaw,), {})(
                **kwargs, **video_kwargs)
            tasks[tn] = type((tn := 'VideoCompress'), (vtasks.VideoCompress,), {})(
                **kwargs, **video_kwargs, **sync_kwargs)
            dlc_parent_task = tasks['VideoCompress']
            if sync == 'bpod':
                tasks[tn] = type((tn := f'VideoSyncQC_{sync}'), (vtasks.VideoSyncQcBpod,), {})(
                    **kwargs, **video_kwargs, **sync_kwargs, parents=[tasks['VideoCompress']])
            elif sync == 'nidq':
                # Here we restrict to videos that we support (left, right or body)
                video_kwargs['cameras'] = subset_cams
                tasks[tn] = type((tn := f'VideoSyncQC_{sync}'), (vtasks.VideoSyncQcNidq,), {})(
                    **kwargs, **video_kwargs, **sync_kwargs, parents=[tasks['VideoCompress']] + sync_tasks)

        if sync_kwargs['sync'] != 'bpod':
            # Here we restrict to videos that we support (left, right or body)
            # Currently there is no plan to run DLC on the belly cam
            subset_cams = [c for c in cams if c in ('left', 'right', 'body')]
            video_kwargs['cameras'] = subset_cams
            tasks[tn] = type((tn := 'DLC'), (vtasks.DLC,), {})(
                **kwargs, **video_kwargs, parents=[dlc_parent_task])

            # The PostDLC plots require a trials object for QC
            # Find the first task that outputs a trials.table dataset
            trials_task = (
                t for t in tasks.values() if any('trials.table' in f for f in t.signature.get('output_files', []))
            )
            if trials_task := next(trials_task, None):
                parents = [tasks['DLC'], tasks[f'VideoSyncQC_{sync}'], trials_task]
                trials_collection = getattr(trials_task, 'output_collection', 'alf')
            else:
                parents = [tasks['DLC'], tasks[f'VideoSyncQC_{sync}']]
                trials_collection = 'alf'
            tasks[tn] = type((tn := 'PostDLC'), (vtasks.EphysPostDLC,), {})(
                **kwargs, cameras=subset_cams, trials_collection=trials_collection, parents=parents)

    # Audio tasks
    if 'microphone' in devices:
        (microphone, micro_kwargs), = devices['microphone'].items()
        micro_kwargs['device_collection'] = micro_kwargs.pop('collection')
        if sync_kwargs['sync'] == 'bpod':
            tasks['AudioRegisterRaw'] = type('AudioRegisterRaw', (atasks.AudioSync,), {})(
                **kwargs, **sync_kwargs, **micro_kwargs, collection=micro_kwargs['device_collection'])
        elif sync_kwargs['sync'] == 'nidq':
            tasks['AudioRegisterRaw'] = type('AudioRegisterRaw', (atasks.AudioCompress,), {})(**kwargs, **micro_kwargs)

    # Widefield tasks
    if 'widefield' in devices:
        (_, wfield_kwargs), = devices['widefield'].items()
        wfield_kwargs['device_collection'] = wfield_kwargs.pop('collection')
        tasks['WideFieldRegisterRaw'] = type('WidefieldRegisterRaw', (wtasks.WidefieldRegisterRaw,), {})(
            **kwargs, **wfield_kwargs)
        tasks['WidefieldCompress'] = type('WidefieldCompress', (wtasks.WidefieldCompress,), {})(
            **kwargs, **wfield_kwargs, parents=[tasks['WideFieldRegisterRaw']])
        tasks['WidefieldPreprocess'] = type('WidefieldPreprocess', (wtasks.WidefieldPreprocess,), {})(
            **kwargs, **wfield_kwargs, parents=[tasks['WidefieldCompress']])
        tasks['WidefieldSync'] = type('WidefieldSync', (wtasks.WidefieldSync,), {})(
            **kwargs, **wfield_kwargs, **sync_kwargs,
            parents=[tasks['WideFieldRegisterRaw'], tasks['WidefieldCompress']] + sync_tasks)
        tasks['WidefieldFOV'] = type('WidefieldFOV', (wtasks.WidefieldFOV,), {})(
            **kwargs, **wfield_kwargs, parents=[tasks['WidefieldPreprocess']])

    # Mesoscope tasks
    if 'mesoscope' in devices:
        (_, mscope_kwargs), = devices['mesoscope'].items()
        mscope_kwargs['device_collection'] = mscope_kwargs.pop('collection')
        tasks['MesoscopeRegisterSnapshots'] = type('MesoscopeRegisterSnapshots', (mscope_tasks.MesoscopeRegisterSnapshots,), {})(
            **kwargs, **mscope_kwargs)
        tasks['MesoscopePreprocess'] = type('MesoscopePreprocess', (mscope_tasks.MesoscopePreprocess,), {})(
            **kwargs, **mscope_kwargs)
        tasks['MesoscopeFOV'] = type('MesoscopeFOV', (mscope_tasks.MesoscopeFOV,), {})(
            **kwargs, **mscope_kwargs, parents=[tasks['MesoscopePreprocess']])
        tasks['MesoscopeSync'] = type('MesoscopeSync', (mscope_tasks.MesoscopeSync,), {})(
            **kwargs, **mscope_kwargs, **sync_kwargs)
        tasks['MesoscopeCompress'] = type('MesoscopeCompress', (mscope_tasks.MesoscopeCompress,), {})(
            **kwargs, **mscope_kwargs, parents=[tasks['MesoscopePreprocess']])

    if 'photometry' in devices:
        # {'collection': 'raw_photometry_data', 'sync_label': 'frame_trigger', 'regions': ['Region1G', 'Region3G']}
        photometry_kwargs = devices['photometry']
        tasks['FibrePhotometryRegisterRaw'] = type('FibrePhotometryRegisterRaw', (
            ptasks.FibrePhotometryRegisterRaw,), {})(**kwargs, **photometry_kwargs)
        tasks['FibrePhotometryPreprocess'] = type('FibrePhotometryPreprocess', (
            ptasks.FibrePhotometryPreprocess,), {})(**kwargs, **photometry_kwargs, **sync_kwargs,
                                                    parents=[tasks['FibrePhotometryRegisterRaw']] + sync_tasks)

    p = mtasks.Pipeline(session_path=session_path, **pkwargs)
    p.tasks = tasks
    return p


def make_pipeline_dict(pipeline, save=True):
    task_dicts = pipeline.create_tasks_list_from_pipeline()
    # TODO better name
    if save:
        with open(Path(pipeline.session_path).joinpath('pipeline_tasks.yaml'), 'w') as file:
            _ = yaml.dump(task_dicts, file)
    return task_dicts


def load_pipeline_dict(path):
    with open(Path(path).joinpath('pipeline_tasks.yaml'), 'r') as file:
        task_list = yaml.full_load(file)

    return task_list


def get_trials_tasks(session_path, one=None):
    """
    Return a list of pipeline trials extractor task objects for a given session.

    This function supports both legacy and dynamic pipeline sessions.

    Parameters
    ----------
    session_path : str, pathlib.Path
        An absolute path to a session.
    one : one.api.One
        An ONE instance.

    Returns
    -------
    list of pipes.tasks.Task
        A list of task objects for the provided session.

    """
    # Check for an experiment.description file; ensure downloaded if possible
    if one and one.to_eid(session_path):  # to_eid returns None if session not registered
        one.load_datasets(session_path, ['_ibl_experiment.description'], download_only=True, assert_present=False)
        # NB: meta files only required to build neuropixel tasks in make_pipeline
        if meta_files := one.list_datasets(session_path, '*.ap.meta', collection='raw_ephys_data*'):
            one.load_datasets(session_path, meta_files, download_only=True, assert_present=False)
    experiment_description = sess_params.read_params(session_path)

    # If experiment description file then use this to make the pipeline
    if experiment_description is not None:
        tasks = []
        pipeline = make_pipeline(session_path, one=one)
        trials_tasks = [t for t in pipeline.tasks if 'Trials' in t]
        for task in trials_tasks:
            t = pipeline.tasks.get(task)
            t.__init__(session_path, **t.kwargs)
            tasks.append(t)
    else:
        # Otherwise default to old way of doing things
        if one and one.to_eid(session_path):
            one.load_dataset(session_path, '_iblrig_taskSettings.raw', collection='raw_behavior_data', download_only=True)
        pipeline = get_pipeline(session_path)
        if pipeline == 'training':
            from ibllib.pipes.training_preprocessing import TrainingTrials
            tasks = [TrainingTrials(session_path, one=one)]
        elif pipeline == 'ephys':
            from ibllib.pipes.ephys_preprocessing import EphysTrials
            tasks = [EphysTrials(session_path, one=one)]
        else:
            try:
                # try to find a custom extractor in the personal projects extraction class
                import projects.base
                task_type = get_session_extractor_type(session_path)
                assert (PipelineClass := projects.base.get_pipeline(task_type))
                pipeline = PipelineClass(session_path, one=one)
                trials_task_name = next((task for task in pipeline.tasks if 'Trials' in task), None)
                assert trials_task_name, (f'No "Trials" tasks for custom pipeline '
                                          f'"{pipeline.name}" with extractor type "{task_type}"')
                task = pipeline.tasks.get(trials_task_name)
                task(session_path)
                tasks = [task]
            except (ModuleNotFoundError, AssertionError) as ex:
                _logger.warning('Failed to get trials tasks: %s', ex)
                tasks = []

    return tasks
<|MERGE_RESOLUTION|>--- conflicted
+++ resolved
@@ -1,543 +1,536 @@
-"""Task pipeline creation from an acquisition description.
-
-The principal function here is `make_pipeline` which reads an `_ibl_experiment.description.yaml`
-file and determines the set of tasks required to preprocess the session.
-
-In the experiment description file there is a 'tasks' key that defines each task protocol and the
-location of the raw data (i.e. task collection). The protocol subkey may contain an 'extractors'
-field that should contain a list of dynamic pipeline task class names for extracting the task data.
-These must be subclasses of the :class:`ibllib.pipes.base_tasks.DynamicTask` class. If the
-extractors key is absent or empty, the tasks are chosen based on the sync label and protocol name.
-
-NB: The standard behvaiour extraction task classes (e.g.
-:class:`ibllib.pipes.behaviour_tasks.ChoiceWorldTrialsBpod` and :class:`ibllib.pipes.behaviour_tasks.ChoiceWorldTrialsNidq`)
-handle the clock synchronization, behaviour plots and QC. This is typically independent of the Bpod
-trials extraction (i.e. extraction of trials data from the Bpod raw data, in Bpod time). The Bpod
-trials extractor class is determined by the :func:`ibllib.io.extractors.base.protocol2extractor`
-map. IBL protocols may be added to the ibllib.io.extractors.task_extractor_map.json file, while
-non-IBL ones should be in projects.base.task_extractor_map.json file located in the personal
-projects repo. The Bpod trials extractor class must be a subclass of the
-:class:`ibllib.io.extractors.base.BaseBpodTrialsExtractor` class, and located in either the
-personal projects repo or in :py:mod:`ibllib.io.extractors.bpod_trials` module.
-"""
-import logging
-import re
-from collections import OrderedDict
-from pathlib import Path
-from itertools import chain
-import yaml
-
-import spikeglx
-
-import ibllib.io.session_params as sess_params
-from ibllib.io.extractors.base import get_pipeline, get_session_extractor_type
-import ibllib.pipes.tasks as mtasks
-import ibllib.pipes.base_tasks as bstasks
-import ibllib.pipes.widefield_tasks as wtasks
-import ibllib.pipes.mesoscope_tasks as mscope_tasks
-import ibllib.pipes.sync_tasks as stasks
-import ibllib.pipes.behavior_tasks as btasks
-import ibllib.pipes.video_tasks as vtasks
-import ibllib.pipes.ephys_tasks as etasks
-import ibllib.pipes.audio_tasks as atasks
-import ibllib.pipes.photometry_tasks as ptasks
-# from ibllib.pipes.photometry_tasks import FibrePhotometryPreprocess, FibrePhotometryRegisterRaw
-
-_logger = logging.getLogger(__name__)
-
-
-def acquisition_description_legacy_session(session_path, save=False):
-    """
-    From a legacy session create a dictionary corresponding to the acquisition description.
-
-    Parameters
-    ----------
-    session_path : str, pathlib.Path
-        A path to a session to describe.
-    save : bool
-        If true, saves the acquisition description file to _ibl_experiment.description.yaml.
-
-    Returns
-    -------
-    dict
-        The legacy acquisition description.
-    """
-    extractor_type = get_session_extractor_type(session_path)
-    etype2protocol = dict(biased='choice_world_biased', habituation='choice_world_habituation',
-                          training='choice_world_training', ephys='choice_world_recording')
-    dict_ad = get_acquisition_description(etype2protocol[extractor_type])
-    if save:
-        sess_params.write_params(session_path=session_path, data=dict_ad)
-    return dict_ad
-
-
-def get_acquisition_description(protocol):
-    """"
-    This is a set of example acquisition descriptions for experiments
-    -   choice_world_recording
-    -   choice_world_biased
-    -   choice_world_training
-    -   choice_world_habituation
-    -   choice_world_passive
-    That are part of the IBL pipeline
-    """
-    if protocol == 'choice_world_recording':   # canonical ephys
-        devices = {
-            'cameras': {
-                'right': {'collection': 'raw_video_data', 'sync_label': 'audio'},
-                'body': {'collection': 'raw_video_data', 'sync_label': 'audio'},
-                'left': {'collection': 'raw_video_data', 'sync_label': 'audio'},
-            },
-            'neuropixel': {
-                'probe00': {'collection': 'raw_ephys_data/probe00', 'sync_label': 'imec_sync'},
-                'probe01': {'collection': 'raw_ephys_data/probe01', 'sync_label': 'imec_sync'}
-            },
-            'microphone': {
-                'microphone': {'collection': 'raw_behavior_data', 'sync_label': None}
-            },
-        }
-        acquisition_description = {  # this is the current ephys pipeline description
-            'devices': devices,
-            'tasks': [
-                {'ephysChoiceWorld': {'collection': 'raw_behavior_data', 'sync_label': 'bpod'}},
-                {'passiveChoiceWorld': {'collection': 'raw_passive_data', 'sync_label': 'bpod'}}
-            ],
-            'sync': {
-                'nidq': {'collection': 'raw_ephys_data', 'extension': 'bin', 'acquisition_software': 'spikeglx'}
-            },
-            'procedures': ['Ephys recording with acute probe(s)'],
-            'projects': ['ibl_neuropixel_brainwide_01']
-        }
-    else:
-        devices = {
-            'cameras': {
-                'left': {'collection': 'raw_video_data', 'sync_label': 'audio'},
-            },
-            'microphone': {
-                'microphone': {'collection': 'raw_behavior_data', 'sync_label': None}
-            },
-        }
-        acquisition_description = {  # this is the current ephys pipeline description
-            'devices': devices,
-            'sync': {'bpod': {'collection': 'raw_behavior_data'}},
-            'procedures': ['Behavior training/tasks'],
-            'projects': ['ibl_neuropixel_brainwide_01']
-        }
-        if protocol == 'choice_world_biased':
-            key = 'biasedChoiceWorld'
-        elif protocol == 'choice_world_training':
-            key = 'trainingChoiceWorld'
-        elif protocol == 'choice_world_habituation':
-            key = 'habituationChoiceWorld'
-        else:
-            raise ValueError(f'Unknown protocol "{protocol}"')
-        acquisition_description['tasks'] = [{key: {
-            'collection': 'raw_behavior_data',
-            'sync_label': 'bpod', 'main': True  # FIXME: What is purpose of main key?
-        }}]
-    acquisition_description['version'] = '1.0.0'
-    return acquisition_description
-
-
-def _sync_label(sync, acquisition_software=None, **_):
-    """
-    Returns the sync label based on the sync type and acquisition software.
-
-    The 'sync' usually refers to the DAQ type, e.g. 'nidq', 'tdms', 'bpod'.
-    The 'acquisition_software' refers to the software used to acquire the data, e.g.
-    for an NI DAQ, options include 'spikeglx' and 'timeline'.  Both of these affect
-    how the data are loaded and extracted, and therefore which tasks to use.
-
-    The naming convention here is not ideal, and may be changed in the future.
-
-    Parameters
-    ----------
-    sync : str
-        The sync type, e.g. 'nidq', 'tdms', 'bpod'.
-    acquisition_software : str
-        The acquisition software used to acquire the sync data.
-
-    Returns
-    -------
-    str
-        The sync label for determining the extractor tasks.
-    """
-    if sync == 'nidq' and acquisition_software == 'timeline':
-        return 'timeline'
-    return sync
-
-
-def make_pipeline(session_path, **pkwargs):
-    """
-    Creates a pipeline of extractor tasks from a session's experiment description file.
-
-    Parameters
-    ----------
-    session_path : str, Path
-        The absolute session path, i.e. '/path/to/subject/yyyy-mm-dd/nnn'.
-    pkwargs
-        Optional arguments passed to the ibllib.pipes.tasks.Pipeline constructor.
-
-    Returns
-    -------
-    ibllib.pipes.tasks.Pipeline
-        A task pipeline object.
-    """
-    # NB: this pattern is a pattern for dynamic class creation
-    # tasks['SyncPulses'] = type('SyncPulses', (epp.EphysPulses,), {})(session_path=session_path)
-    if not session_path or not (session_path := Path(session_path)).exists():
-        raise ValueError('Session path does not exist')
-    tasks = OrderedDict()
-    acquisition_description = sess_params.read_params(session_path)
-    if not acquisition_description:
-        raise ValueError('Experiment description file not found or is empty')
-    devices = acquisition_description.get('devices', {})
-    kwargs = {'session_path': session_path, 'one': pkwargs.get('one')}
-
-    # Registers the experiment description file
-    tasks['ExperimentDescriptionRegisterRaw'] = type('ExperimentDescriptionRegisterRaw',
-                                                     (bstasks.ExperimentDescriptionRegisterRaw,), {})(**kwargs)
-
-    # Syncing tasks
-    (sync, sync_args), = acquisition_description['sync'].items()
-    sync_label = _sync_label(sync, **sync_args)  # get the format of the DAQ data. This informs the extractor task
-    sync_args['sync_collection'] = sync_args.pop('collection')  # rename the key so it matches task run arguments
-    sync_args['sync_ext'] = sync_args.pop('extension', None)
-    sync_args['sync_namespace'] = sync_args.pop('acquisition_software', None)
-    sync_kwargs = {'sync': sync, **sync_args}
-    sync_tasks = []
-    if sync_label == 'nidq' and sync_args['sync_collection'] == 'raw_ephys_data':
-        tasks['SyncRegisterRaw'] = type('SyncRegisterRaw', (etasks.EphysSyncRegisterRaw,), {})(**kwargs, **sync_kwargs)
-        tasks[f'SyncPulses_{sync}'] = type(f'SyncPulses_{sync}', (etasks.EphysSyncPulses,), {})(
-            **kwargs, **sync_kwargs, parents=[tasks['SyncRegisterRaw']])
-        sync_tasks = [tasks[f'SyncPulses_{sync}']]
-    elif sync_label == 'timeline':
-        tasks['SyncRegisterRaw'] = type('SyncRegisterRaw', (stasks.SyncRegisterRaw,), {})(**kwargs, **sync_kwargs)
-    elif sync_label == 'nidq':
-        tasks['SyncRegisterRaw'] = type('SyncRegisterRaw', (stasks.SyncMtscomp,), {})(**kwargs, **sync_kwargs)
-        tasks[f'SyncPulses_{sync}'] = type(f'SyncPulses_{sync}', (stasks.SyncPulses,), {})(
-            **kwargs, **sync_kwargs, parents=[tasks['SyncRegisterRaw']])
-        sync_tasks = [tasks[f'SyncPulses_{sync}']]
-    elif sync_label == 'tdms':
-        tasks['SyncRegisterRaw'] = type('SyncRegisterRaw', (stasks.SyncRegisterRaw,), {})(**kwargs, **sync_kwargs)
-    elif sync_label == 'bpod':
-        pass  # ATM we don't have anything for this; it may not be needed in the future
-
-    # Behavior tasks
-    task_protocols = acquisition_description.get('tasks', [])
-    for i, (protocol, task_info) in enumerate(chain(*map(dict.items, task_protocols))):
-        collection = task_info.get('collection', f'raw_task_data_{i:02}')
-        task_kwargs = {'protocol': protocol, 'collection': collection}
-        # For now the order of protocols in the list will take precedence. If collections are numbered,
-        # check that the numbers match the order.  This may change in the future.
-        if re.match(r'^raw_task_data_\d{2}$', collection):
-            task_kwargs['protocol_number'] = i
-            if int(collection.split('_')[-1]) != i:
-                _logger.warning('Number in collection name does not match task order')
-        if extractors := task_info.get('extractors', False):
-            extractors = (extractors,) if isinstance(extractors, str) else extractors
-            task_name = None  # to avoid unbound variable issue in the first round
-            for j, extractor in enumerate(extractors):
-                # Assume previous task in the list is parent
-                parents = [] if j == 0 else [tasks[task_name]]
-                # Make sure extractor and sync task don't collide
-                for sync_option in ('nidq', 'bpod', 'timeline'):
-                    if sync_option in extractor.lower() and not sync_label == sync_option:
-                        raise ValueError(f'Extractor "{extractor}" and sync "{sync_label}" do not match')
-                # TODO Assert sync_label correct here (currently unused)
-                # Look for the extractor in the behavior extractors module
-                if hasattr(btasks, extractor):
-                    task = getattr(btasks, extractor)
-                # This may happen that the extractor is tied to a specific sync task: look for TrialsChoiceWorldBpod for example
-                elif hasattr(btasks, extractor + sync_label.capitalize()):
-                    task = getattr(btasks, extractor + sync_label.capitalize())
-                else:
-                    # lookup in the project extraction repo if we find an extractor class
-                    import projects.extraction_tasks
-                    if hasattr(projects.extraction_tasks, extractor):
-                        task = getattr(projects.extraction_tasks, extractor)
-                    else:
-                        raise NotImplementedError(
-                            f'Extractor "{extractor}" not found in main IBL pipeline nor in personal projects')
-                _logger.debug('%s (protocol #%i, task #%i) = %s.%s',
-                              protocol, i, j, task.__module__, task.__name__)
-                # Rename the class to something more informative
-                task_name = f'{task.__name__}_{i:02}'
-                # For now we assume that the second task in the list is always the trials extractor, which is dependent
-                # on the sync task and sync arguments
-                if j == 1:
-                    tasks[task_name] = type(task_name, (task,), {})(
-                        **kwargs, **sync_kwargs, **task_kwargs, parents=parents + sync_tasks
-                    )
-                else:
-                    tasks[task_name] = type(task_name, (task,), {})(**kwargs, **task_kwargs, parents=parents)
-                # For the next task, we assume that the previous task is the parent
-        else:  # Legacy block to handle sessions without defined extractors
-            # -   choice_world_recording
-            # -   choice_world_biased
-            # -   choice_world_training
-            # -   choice_world_habituation
-            if 'passiveChoiceWorld' in protocol:
-                registration_class = btasks.PassiveRegisterRaw
-                behaviour_class = getattr(btasks, 'PassiveTask' + sync_label.capitalize())
-                compute_status = False
-            elif 'habituation' in protocol:
-                registration_class = btasks.HabituationRegisterRaw
-                behaviour_class = getattr(btasks, 'HabituationTrials' + sync_label.capitalize())
-                compute_status = False
-<<<<<<< HEAD
-            elif 'habituation' in protocol:
-                registration_class = btasks.HabituationRegisterRaw
-                behaviour_class = getattr(btasks, 'HabituationTrials' + sync_label.capitalize())
-                compute_status = False
-=======
->>>>>>> 2d27e48a
-            else:
-                registration_class = btasks.TrialRegisterRaw
-                behaviour_class = getattr(btasks, 'ChoiceWorldTrials' + sync_label.capitalize())
-                compute_status = True
-            tasks[f'RegisterRaw_{protocol}_{i:02}'] = type(f'RegisterRaw_{protocol}_{i:02}', (registration_class,), {})(
-                **kwargs, **task_kwargs)
-            parents = [tasks[f'RegisterRaw_{protocol}_{i:02}']] + sync_tasks
-            tasks[f'Trials_{protocol}_{i:02}'] = type(f'Trials_{protocol}_{i:02}', (behaviour_class,), {})(
-                **kwargs, **sync_kwargs, **task_kwargs, parents=parents)
-            if compute_status:
-                tasks[f"TrainingStatus_{protocol}_{i:02}"] = type(f'TrainingStatus_{protocol}_{i:02}', (
-                    btasks.TrainingStatus,), {})(**kwargs, **task_kwargs, parents=[tasks[f'Trials_{protocol}_{i:02}']])
-
-    # Ephys tasks
-    if 'neuropixel' in devices:
-        ephys_kwargs = {'device_collection': 'raw_ephys_data'}
-        tasks['EphysRegisterRaw'] = type('EphysRegisterRaw', (etasks.EphysRegisterRaw,), {})(**kwargs, **ephys_kwargs)
-
-        all_probes = []
-        register_tasks = []
-        for pname, probe_info in devices['neuropixel'].items():
-            meta_file = spikeglx.glob_ephys_files(Path(session_path).joinpath(probe_info['collection']), ext='meta')
-            meta_file = meta_file[0].get('ap')
-            nptype = spikeglx._get_neuropixel_version_from_meta(spikeglx.read_meta_data(meta_file))
-            nshanks = spikeglx._get_nshanks_from_meta(spikeglx.read_meta_data(meta_file))
-
-            if (nptype == 'NP2.1') or (nptype == 'NP2.4' and nshanks == 1):
-                tasks[f'EphyCompressNP21_{pname}'] = type(f'EphyCompressNP21_{pname}', (etasks.EphysCompressNP21,), {})(
-                    **kwargs, **ephys_kwargs, pname=pname)
-                all_probes.append(pname)
-                register_tasks.append(tasks[f'EphyCompressNP21_{pname}'])
-            elif nptype == 'NP2.4' and nshanks > 1:
-                tasks[f'EphyCompressNP24_{pname}'] = type(f'EphyCompressNP24_{pname}', (etasks.EphysCompressNP24,), {})(
-                    **kwargs, **ephys_kwargs, pname=pname, nshanks=nshanks)
-                register_tasks.append(tasks[f'EphyCompressNP24_{pname}'])
-                all_probes += [f'{pname}{chr(97 + int(shank))}' for shank in range(nshanks)]
-            else:
-                tasks[f'EphysCompressNP1_{pname}'] = type(f'EphyCompressNP1_{pname}', (etasks.EphysCompressNP1,), {})(
-                    **kwargs, **ephys_kwargs, pname=pname)
-                register_tasks.append(tasks[f'EphysCompressNP1_{pname}'])
-                all_probes.append(pname)
-
-        if nptype == '3A':
-            tasks['EphysPulses'] = type('EphysPulses', (etasks.EphysPulses,), {})(
-                **kwargs, **ephys_kwargs, **sync_kwargs, pname=all_probes, parents=register_tasks + sync_tasks)
-
-        for pname in all_probes:
-            register_task = [reg_task for reg_task in register_tasks if pname[:7] in reg_task.name]
-
-            if nptype != '3A':
-                tasks[f'EphysPulses_{pname}'] = type(f'EphysPulses_{pname}', (etasks.EphysPulses,), {})(
-                    **kwargs, **ephys_kwargs, **sync_kwargs, pname=[pname], parents=register_task + sync_tasks)
-                tasks[f'Spikesorting_{pname}'] = type(f'Spikesorting_{pname}', (etasks.SpikeSorting,), {})(
-                    **kwargs, **ephys_kwargs, pname=pname, parents=[tasks[f'EphysPulses_{pname}']])
-            else:
-                tasks[f'Spikesorting_{pname}'] = type(f'Spikesorting_{pname}', (etasks.SpikeSorting,), {})(
-                    **kwargs, **ephys_kwargs, pname=pname, parents=[tasks['EphysPulses']])
-
-            tasks[f'RawEphysQC_{pname}'] = type(f'RawEphysQC_{pname}', (etasks.RawEphysQC,), {})(
-                **kwargs, **ephys_kwargs, pname=pname, parents=register_task)
-            tasks[f'EphysCellQC_{pname}'] = type(f'EphysCellQC_{pname}', (etasks.EphysCellsQc,), {})(
-                **kwargs, **ephys_kwargs, pname=pname, parents=[tasks[f'Spikesorting_{pname}']])
-
-    # Video tasks
-    if 'cameras' in devices:
-        cams = list(devices['cameras'].keys())
-        subset_cams = [c for c in cams if c in ('left', 'right', 'body', 'belly')]
-        video_kwargs = {'device_collection': 'raw_video_data', 'cameras': cams}
-        video_compressed = sess_params.get_video_compressed(acquisition_description)
-
-        if video_compressed:
-            # This is for widefield case where the video is already compressed
-            tasks[tn] = type((tn := 'VideoConvert'), (vtasks.VideoConvert,), {})(**kwargs, **video_kwargs)
-            dlc_parent_task = tasks['VideoConvert']
-            tasks[tn] = type((tn := f'VideoSyncQC_{sync}'), (vtasks.VideoSyncQcCamlog,), {})(
-                **kwargs, **video_kwargs, **sync_kwargs)
-        else:
-            tasks[tn] = type((tn := 'VideoRegisterRaw'), (vtasks.VideoRegisterRaw,), {})(
-                **kwargs, **video_kwargs)
-            tasks[tn] = type((tn := 'VideoCompress'), (vtasks.VideoCompress,), {})(
-                **kwargs, **video_kwargs, **sync_kwargs)
-            dlc_parent_task = tasks['VideoCompress']
-            if sync == 'bpod':
-                tasks[tn] = type((tn := f'VideoSyncQC_{sync}'), (vtasks.VideoSyncQcBpod,), {})(
-                    **kwargs, **video_kwargs, **sync_kwargs, parents=[tasks['VideoCompress']])
-            elif sync == 'nidq':
-                # Here we restrict to videos that we support (left, right or body)
-                video_kwargs['cameras'] = subset_cams
-                tasks[tn] = type((tn := f'VideoSyncQC_{sync}'), (vtasks.VideoSyncQcNidq,), {})(
-                    **kwargs, **video_kwargs, **sync_kwargs, parents=[tasks['VideoCompress']] + sync_tasks)
-
-        if sync_kwargs['sync'] != 'bpod':
-            # Here we restrict to videos that we support (left, right or body)
-            # Currently there is no plan to run DLC on the belly cam
-            subset_cams = [c for c in cams if c in ('left', 'right', 'body')]
-            video_kwargs['cameras'] = subset_cams
-            tasks[tn] = type((tn := 'DLC'), (vtasks.DLC,), {})(
-                **kwargs, **video_kwargs, parents=[dlc_parent_task])
-
-            # The PostDLC plots require a trials object for QC
-            # Find the first task that outputs a trials.table dataset
-            trials_task = (
-                t for t in tasks.values() if any('trials.table' in f for f in t.signature.get('output_files', []))
-            )
-            if trials_task := next(trials_task, None):
-                parents = [tasks['DLC'], tasks[f'VideoSyncQC_{sync}'], trials_task]
-                trials_collection = getattr(trials_task, 'output_collection', 'alf')
-            else:
-                parents = [tasks['DLC'], tasks[f'VideoSyncQC_{sync}']]
-                trials_collection = 'alf'
-            tasks[tn] = type((tn := 'PostDLC'), (vtasks.EphysPostDLC,), {})(
-                **kwargs, cameras=subset_cams, trials_collection=trials_collection, parents=parents)
-
-    # Audio tasks
-    if 'microphone' in devices:
-        (microphone, micro_kwargs), = devices['microphone'].items()
-        micro_kwargs['device_collection'] = micro_kwargs.pop('collection')
-        if sync_kwargs['sync'] == 'bpod':
-            tasks['AudioRegisterRaw'] = type('AudioRegisterRaw', (atasks.AudioSync,), {})(
-                **kwargs, **sync_kwargs, **micro_kwargs, collection=micro_kwargs['device_collection'])
-        elif sync_kwargs['sync'] == 'nidq':
-            tasks['AudioRegisterRaw'] = type('AudioRegisterRaw', (atasks.AudioCompress,), {})(**kwargs, **micro_kwargs)
-
-    # Widefield tasks
-    if 'widefield' in devices:
-        (_, wfield_kwargs), = devices['widefield'].items()
-        wfield_kwargs['device_collection'] = wfield_kwargs.pop('collection')
-        tasks['WideFieldRegisterRaw'] = type('WidefieldRegisterRaw', (wtasks.WidefieldRegisterRaw,), {})(
-            **kwargs, **wfield_kwargs)
-        tasks['WidefieldCompress'] = type('WidefieldCompress', (wtasks.WidefieldCompress,), {})(
-            **kwargs, **wfield_kwargs, parents=[tasks['WideFieldRegisterRaw']])
-        tasks['WidefieldPreprocess'] = type('WidefieldPreprocess', (wtasks.WidefieldPreprocess,), {})(
-            **kwargs, **wfield_kwargs, parents=[tasks['WidefieldCompress']])
-        tasks['WidefieldSync'] = type('WidefieldSync', (wtasks.WidefieldSync,), {})(
-            **kwargs, **wfield_kwargs, **sync_kwargs,
-            parents=[tasks['WideFieldRegisterRaw'], tasks['WidefieldCompress']] + sync_tasks)
-        tasks['WidefieldFOV'] = type('WidefieldFOV', (wtasks.WidefieldFOV,), {})(
-            **kwargs, **wfield_kwargs, parents=[tasks['WidefieldPreprocess']])
-
-    # Mesoscope tasks
-    if 'mesoscope' in devices:
-        (_, mscope_kwargs), = devices['mesoscope'].items()
-        mscope_kwargs['device_collection'] = mscope_kwargs.pop('collection')
-        tasks['MesoscopeRegisterSnapshots'] = type('MesoscopeRegisterSnapshots', (mscope_tasks.MesoscopeRegisterSnapshots,), {})(
-            **kwargs, **mscope_kwargs)
-        tasks['MesoscopePreprocess'] = type('MesoscopePreprocess', (mscope_tasks.MesoscopePreprocess,), {})(
-            **kwargs, **mscope_kwargs)
-        tasks['MesoscopeFOV'] = type('MesoscopeFOV', (mscope_tasks.MesoscopeFOV,), {})(
-            **kwargs, **mscope_kwargs, parents=[tasks['MesoscopePreprocess']])
-        tasks['MesoscopeSync'] = type('MesoscopeSync', (mscope_tasks.MesoscopeSync,), {})(
-            **kwargs, **mscope_kwargs, **sync_kwargs)
-        tasks['MesoscopeCompress'] = type('MesoscopeCompress', (mscope_tasks.MesoscopeCompress,), {})(
-            **kwargs, **mscope_kwargs, parents=[tasks['MesoscopePreprocess']])
-
-    if 'photometry' in devices:
-        # {'collection': 'raw_photometry_data', 'sync_label': 'frame_trigger', 'regions': ['Region1G', 'Region3G']}
-        photometry_kwargs = devices['photometry']
-        tasks['FibrePhotometryRegisterRaw'] = type('FibrePhotometryRegisterRaw', (
-            ptasks.FibrePhotometryRegisterRaw,), {})(**kwargs, **photometry_kwargs)
-        tasks['FibrePhotometryPreprocess'] = type('FibrePhotometryPreprocess', (
-            ptasks.FibrePhotometryPreprocess,), {})(**kwargs, **photometry_kwargs, **sync_kwargs,
-                                                    parents=[tasks['FibrePhotometryRegisterRaw']] + sync_tasks)
-
-    p = mtasks.Pipeline(session_path=session_path, **pkwargs)
-    p.tasks = tasks
-    return p
-
-
-def make_pipeline_dict(pipeline, save=True):
-    task_dicts = pipeline.create_tasks_list_from_pipeline()
-    # TODO better name
-    if save:
-        with open(Path(pipeline.session_path).joinpath('pipeline_tasks.yaml'), 'w') as file:
-            _ = yaml.dump(task_dicts, file)
-    return task_dicts
-
-
-def load_pipeline_dict(path):
-    with open(Path(path).joinpath('pipeline_tasks.yaml'), 'r') as file:
-        task_list = yaml.full_load(file)
-
-    return task_list
-
-
-def get_trials_tasks(session_path, one=None):
-    """
-    Return a list of pipeline trials extractor task objects for a given session.
-
-    This function supports both legacy and dynamic pipeline sessions.
-
-    Parameters
-    ----------
-    session_path : str, pathlib.Path
-        An absolute path to a session.
-    one : one.api.One
-        An ONE instance.
-
-    Returns
-    -------
-    list of pipes.tasks.Task
-        A list of task objects for the provided session.
-
-    """
-    # Check for an experiment.description file; ensure downloaded if possible
-    if one and one.to_eid(session_path):  # to_eid returns None if session not registered
-        one.load_datasets(session_path, ['_ibl_experiment.description'], download_only=True, assert_present=False)
-        # NB: meta files only required to build neuropixel tasks in make_pipeline
-        if meta_files := one.list_datasets(session_path, '*.ap.meta', collection='raw_ephys_data*'):
-            one.load_datasets(session_path, meta_files, download_only=True, assert_present=False)
-    experiment_description = sess_params.read_params(session_path)
-
-    # If experiment description file then use this to make the pipeline
-    if experiment_description is not None:
-        tasks = []
-        pipeline = make_pipeline(session_path, one=one)
-        trials_tasks = [t for t in pipeline.tasks if 'Trials' in t]
-        for task in trials_tasks:
-            t = pipeline.tasks.get(task)
-            t.__init__(session_path, **t.kwargs)
-            tasks.append(t)
-    else:
-        # Otherwise default to old way of doing things
-        if one and one.to_eid(session_path):
-            one.load_dataset(session_path, '_iblrig_taskSettings.raw', collection='raw_behavior_data', download_only=True)
-        pipeline = get_pipeline(session_path)
-        if pipeline == 'training':
-            from ibllib.pipes.training_preprocessing import TrainingTrials
-            tasks = [TrainingTrials(session_path, one=one)]
-        elif pipeline == 'ephys':
-            from ibllib.pipes.ephys_preprocessing import EphysTrials
-            tasks = [EphysTrials(session_path, one=one)]
-        else:
-            try:
-                # try to find a custom extractor in the personal projects extraction class
-                import projects.base
-                task_type = get_session_extractor_type(session_path)
-                assert (PipelineClass := projects.base.get_pipeline(task_type))
-                pipeline = PipelineClass(session_path, one=one)
-                trials_task_name = next((task for task in pipeline.tasks if 'Trials' in task), None)
-                assert trials_task_name, (f'No "Trials" tasks for custom pipeline '
-                                          f'"{pipeline.name}" with extractor type "{task_type}"')
-                task = pipeline.tasks.get(trials_task_name)
-                task(session_path)
-                tasks = [task]
-            except (ModuleNotFoundError, AssertionError) as ex:
-                _logger.warning('Failed to get trials tasks: %s', ex)
-                tasks = []
-
-    return tasks
+"""Task pipeline creation from an acquisition description.
+
+The principal function here is `make_pipeline` which reads an `_ibl_experiment.description.yaml`
+file and determines the set of tasks required to preprocess the session.
+
+In the experiment description file there is a 'tasks' key that defines each task protocol and the
+location of the raw data (i.e. task collection). The protocol subkey may contain an 'extractors'
+field that should contain a list of dynamic pipeline task class names for extracting the task data.
+These must be subclasses of the :class:`ibllib.pipes.base_tasks.DynamicTask` class. If the
+extractors key is absent or empty, the tasks are chosen based on the sync label and protocol name.
+
+NB: The standard behvaiour extraction task classes (e.g.
+:class:`ibllib.pipes.behaviour_tasks.ChoiceWorldTrialsBpod` and :class:`ibllib.pipes.behaviour_tasks.ChoiceWorldTrialsNidq`)
+handle the clock synchronization, behaviour plots and QC. This is typically independent of the Bpod
+trials extraction (i.e. extraction of trials data from the Bpod raw data, in Bpod time). The Bpod
+trials extractor class is determined by the :func:`ibllib.io.extractors.base.protocol2extractor`
+map. IBL protocols may be added to the ibllib.io.extractors.task_extractor_map.json file, while
+non-IBL ones should be in projects.base.task_extractor_map.json file located in the personal
+projects repo. The Bpod trials extractor class must be a subclass of the
+:class:`ibllib.io.extractors.base.BaseBpodTrialsExtractor` class, and located in either the
+personal projects repo or in :py:mod:`ibllib.io.extractors.bpod_trials` module.
+"""
+import logging
+import re
+from collections import OrderedDict
+from pathlib import Path
+from itertools import chain
+import yaml
+
+import spikeglx
+
+import ibllib.io.session_params as sess_params
+from ibllib.io.extractors.base import get_pipeline, get_session_extractor_type
+import ibllib.pipes.tasks as mtasks
+import ibllib.pipes.base_tasks as bstasks
+import ibllib.pipes.widefield_tasks as wtasks
+import ibllib.pipes.mesoscope_tasks as mscope_tasks
+import ibllib.pipes.sync_tasks as stasks
+import ibllib.pipes.behavior_tasks as btasks
+import ibllib.pipes.video_tasks as vtasks
+import ibllib.pipes.ephys_tasks as etasks
+import ibllib.pipes.audio_tasks as atasks
+import ibllib.pipes.photometry_tasks as ptasks
+# from ibllib.pipes.photometry_tasks import FibrePhotometryPreprocess, FibrePhotometryRegisterRaw
+
+_logger = logging.getLogger(__name__)
+
+
+def acquisition_description_legacy_session(session_path, save=False):
+    """
+    From a legacy session create a dictionary corresponding to the acquisition description.
+
+    Parameters
+    ----------
+    session_path : str, pathlib.Path
+        A path to a session to describe.
+    save : bool
+        If true, saves the acquisition description file to _ibl_experiment.description.yaml.
+
+    Returns
+    -------
+    dict
+        The legacy acquisition description.
+    """
+    extractor_type = get_session_extractor_type(session_path)
+    etype2protocol = dict(biased='choice_world_biased', habituation='choice_world_habituation',
+                          training='choice_world_training', ephys='choice_world_recording')
+    dict_ad = get_acquisition_description(etype2protocol[extractor_type])
+    if save:
+        sess_params.write_params(session_path=session_path, data=dict_ad)
+    return dict_ad
+
+
+def get_acquisition_description(protocol):
+    """"
+    This is a set of example acquisition descriptions for experiments
+    -   choice_world_recording
+    -   choice_world_biased
+    -   choice_world_training
+    -   choice_world_habituation
+    -   choice_world_passive
+    That are part of the IBL pipeline
+    """
+    if protocol == 'choice_world_recording':   # canonical ephys
+        devices = {
+            'cameras': {
+                'right': {'collection': 'raw_video_data', 'sync_label': 'audio'},
+                'body': {'collection': 'raw_video_data', 'sync_label': 'audio'},
+                'left': {'collection': 'raw_video_data', 'sync_label': 'audio'},
+            },
+            'neuropixel': {
+                'probe00': {'collection': 'raw_ephys_data/probe00', 'sync_label': 'imec_sync'},
+                'probe01': {'collection': 'raw_ephys_data/probe01', 'sync_label': 'imec_sync'}
+            },
+            'microphone': {
+                'microphone': {'collection': 'raw_behavior_data', 'sync_label': None}
+            },
+        }
+        acquisition_description = {  # this is the current ephys pipeline description
+            'devices': devices,
+            'tasks': [
+                {'ephysChoiceWorld': {'collection': 'raw_behavior_data', 'sync_label': 'bpod'}},
+                {'passiveChoiceWorld': {'collection': 'raw_passive_data', 'sync_label': 'bpod'}}
+            ],
+            'sync': {
+                'nidq': {'collection': 'raw_ephys_data', 'extension': 'bin', 'acquisition_software': 'spikeglx'}
+            },
+            'procedures': ['Ephys recording with acute probe(s)'],
+            'projects': ['ibl_neuropixel_brainwide_01']
+        }
+    else:
+        devices = {
+            'cameras': {
+                'left': {'collection': 'raw_video_data', 'sync_label': 'audio'},
+            },
+            'microphone': {
+                'microphone': {'collection': 'raw_behavior_data', 'sync_label': None}
+            },
+        }
+        acquisition_description = {  # this is the current ephys pipeline description
+            'devices': devices,
+            'sync': {'bpod': {'collection': 'raw_behavior_data'}},
+            'procedures': ['Behavior training/tasks'],
+            'projects': ['ibl_neuropixel_brainwide_01']
+        }
+        if protocol == 'choice_world_biased':
+            key = 'biasedChoiceWorld'
+        elif protocol == 'choice_world_training':
+            key = 'trainingChoiceWorld'
+        elif protocol == 'choice_world_habituation':
+            key = 'habituationChoiceWorld'
+        else:
+            raise ValueError(f'Unknown protocol "{protocol}"')
+        acquisition_description['tasks'] = [{key: {
+            'collection': 'raw_behavior_data',
+            'sync_label': 'bpod', 'main': True  # FIXME: What is purpose of main key?
+        }}]
+    acquisition_description['version'] = '1.0.0'
+    return acquisition_description
+
+
+def _sync_label(sync, acquisition_software=None, **_):
+    """
+    Returns the sync label based on the sync type and acquisition software.
+
+    The 'sync' usually refers to the DAQ type, e.g. 'nidq', 'tdms', 'bpod'.
+    The 'acquisition_software' refers to the software used to acquire the data, e.g.
+    for an NI DAQ, options include 'spikeglx' and 'timeline'.  Both of these affect
+    how the data are loaded and extracted, and therefore which tasks to use.
+
+    The naming convention here is not ideal, and may be changed in the future.
+
+    Parameters
+    ----------
+    sync : str
+        The sync type, e.g. 'nidq', 'tdms', 'bpod'.
+    acquisition_software : str
+        The acquisition software used to acquire the sync data.
+
+    Returns
+    -------
+    str
+        The sync label for determining the extractor tasks.
+    """
+    if sync == 'nidq' and acquisition_software == 'timeline':
+        return 'timeline'
+    return sync
+
+
+def make_pipeline(session_path, **pkwargs):
+    """
+    Creates a pipeline of extractor tasks from a session's experiment description file.
+
+    Parameters
+    ----------
+    session_path : str, Path
+        The absolute session path, i.e. '/path/to/subject/yyyy-mm-dd/nnn'.
+    pkwargs
+        Optional arguments passed to the ibllib.pipes.tasks.Pipeline constructor.
+
+    Returns
+    -------
+    ibllib.pipes.tasks.Pipeline
+        A task pipeline object.
+    """
+    # NB: this pattern is a pattern for dynamic class creation
+    # tasks['SyncPulses'] = type('SyncPulses', (epp.EphysPulses,), {})(session_path=session_path)
+    if not session_path or not (session_path := Path(session_path)).exists():
+        raise ValueError('Session path does not exist')
+    tasks = OrderedDict()
+    acquisition_description = sess_params.read_params(session_path)
+    if not acquisition_description:
+        raise ValueError('Experiment description file not found or is empty')
+    devices = acquisition_description.get('devices', {})
+    kwargs = {'session_path': session_path, 'one': pkwargs.get('one')}
+
+    # Registers the experiment description file
+    tasks['ExperimentDescriptionRegisterRaw'] = type('ExperimentDescriptionRegisterRaw',
+                                                     (bstasks.ExperimentDescriptionRegisterRaw,), {})(**kwargs)
+
+    # Syncing tasks
+    (sync, sync_args), = acquisition_description['sync'].items()
+    sync_label = _sync_label(sync, **sync_args)  # get the format of the DAQ data. This informs the extractor task
+    sync_args['sync_collection'] = sync_args.pop('collection')  # rename the key so it matches task run arguments
+    sync_args['sync_ext'] = sync_args.pop('extension', None)
+    sync_args['sync_namespace'] = sync_args.pop('acquisition_software', None)
+    sync_kwargs = {'sync': sync, **sync_args}
+    sync_tasks = []
+    if sync_label == 'nidq' and sync_args['sync_collection'] == 'raw_ephys_data':
+        tasks['SyncRegisterRaw'] = type('SyncRegisterRaw', (etasks.EphysSyncRegisterRaw,), {})(**kwargs, **sync_kwargs)
+        tasks[f'SyncPulses_{sync}'] = type(f'SyncPulses_{sync}', (etasks.EphysSyncPulses,), {})(
+            **kwargs, **sync_kwargs, parents=[tasks['SyncRegisterRaw']])
+        sync_tasks = [tasks[f'SyncPulses_{sync}']]
+    elif sync_label == 'timeline':
+        tasks['SyncRegisterRaw'] = type('SyncRegisterRaw', (stasks.SyncRegisterRaw,), {})(**kwargs, **sync_kwargs)
+    elif sync_label == 'nidq':
+        tasks['SyncRegisterRaw'] = type('SyncRegisterRaw', (stasks.SyncMtscomp,), {})(**kwargs, **sync_kwargs)
+        tasks[f'SyncPulses_{sync}'] = type(f'SyncPulses_{sync}', (stasks.SyncPulses,), {})(
+            **kwargs, **sync_kwargs, parents=[tasks['SyncRegisterRaw']])
+        sync_tasks = [tasks[f'SyncPulses_{sync}']]
+    elif sync_label == 'tdms':
+        tasks['SyncRegisterRaw'] = type('SyncRegisterRaw', (stasks.SyncRegisterRaw,), {})(**kwargs, **sync_kwargs)
+    elif sync_label == 'bpod':
+        pass  # ATM we don't have anything for this; it may not be needed in the future
+
+    # Behavior tasks
+    task_protocols = acquisition_description.get('tasks', [])
+    for i, (protocol, task_info) in enumerate(chain(*map(dict.items, task_protocols))):
+        collection = task_info.get('collection', f'raw_task_data_{i:02}')
+        task_kwargs = {'protocol': protocol, 'collection': collection}
+        # For now the order of protocols in the list will take precedence. If collections are numbered,
+        # check that the numbers match the order.  This may change in the future.
+        if re.match(r'^raw_task_data_\d{2}$', collection):
+            task_kwargs['protocol_number'] = i
+            if int(collection.split('_')[-1]) != i:
+                _logger.warning('Number in collection name does not match task order')
+        if extractors := task_info.get('extractors', False):
+            extractors = (extractors,) if isinstance(extractors, str) else extractors
+            task_name = None  # to avoid unbound variable issue in the first round
+            for j, extractor in enumerate(extractors):
+                # Assume previous task in the list is parent
+                parents = [] if j == 0 else [tasks[task_name]]
+                # Make sure extractor and sync task don't collide
+                for sync_option in ('nidq', 'bpod', 'timeline'):
+                    if sync_option in extractor.lower() and not sync_label == sync_option:
+                        raise ValueError(f'Extractor "{extractor}" and sync "{sync_label}" do not match')
+                # TODO Assert sync_label correct here (currently unused)
+                # Look for the extractor in the behavior extractors module
+                if hasattr(btasks, extractor):
+                    task = getattr(btasks, extractor)
+                # This may happen that the extractor is tied to a specific sync task: look for TrialsChoiceWorldBpod for example
+                elif hasattr(btasks, extractor + sync_label.capitalize()):
+                    task = getattr(btasks, extractor + sync_label.capitalize())
+                else:
+                    # lookup in the project extraction repo if we find an extractor class
+                    import projects.extraction_tasks
+                    if hasattr(projects.extraction_tasks, extractor):
+                        task = getattr(projects.extraction_tasks, extractor)
+                    else:
+                        raise NotImplementedError(
+                            f'Extractor "{extractor}" not found in main IBL pipeline nor in personal projects')
+                _logger.debug('%s (protocol #%i, task #%i) = %s.%s',
+                              protocol, i, j, task.__module__, task.__name__)
+                # Rename the class to something more informative
+                task_name = f'{task.__name__}_{i:02}'
+                # For now we assume that the second task in the list is always the trials extractor, which is dependent
+                # on the sync task and sync arguments
+                if j == 1:
+                    tasks[task_name] = type(task_name, (task,), {})(
+                        **kwargs, **sync_kwargs, **task_kwargs, parents=parents + sync_tasks
+                    )
+                else:
+                    tasks[task_name] = type(task_name, (task,), {})(**kwargs, **task_kwargs, parents=parents)
+                # For the next task, we assume that the previous task is the parent
+        else:  # Legacy block to handle sessions without defined extractors
+            # -   choice_world_recording
+            # -   choice_world_biased
+            # -   choice_world_training
+            # -   choice_world_habituation
+            if 'passiveChoiceWorld' in protocol:
+                registration_class = btasks.PassiveRegisterRaw
+                behaviour_class = getattr(btasks, 'PassiveTask' + sync_label.capitalize())
+                compute_status = False
+            elif 'habituation' in protocol:
+                registration_class = btasks.HabituationRegisterRaw
+                behaviour_class = getattr(btasks, 'HabituationTrials' + sync_label.capitalize())
+                compute_status = False
+            else:
+                registration_class = btasks.TrialRegisterRaw
+                behaviour_class = getattr(btasks, 'ChoiceWorldTrials' + sync_label.capitalize())
+                compute_status = True
+            tasks[f'RegisterRaw_{protocol}_{i:02}'] = type(f'RegisterRaw_{protocol}_{i:02}', (registration_class,), {})(
+                **kwargs, **task_kwargs)
+            parents = [tasks[f'RegisterRaw_{protocol}_{i:02}']] + sync_tasks
+            tasks[f'Trials_{protocol}_{i:02}'] = type(f'Trials_{protocol}_{i:02}', (behaviour_class,), {})(
+                **kwargs, **sync_kwargs, **task_kwargs, parents=parents)
+            if compute_status:
+                tasks[f"TrainingStatus_{protocol}_{i:02}"] = type(f'TrainingStatus_{protocol}_{i:02}', (
+                    btasks.TrainingStatus,), {})(**kwargs, **task_kwargs, parents=[tasks[f'Trials_{protocol}_{i:02}']])
+
+    # Ephys tasks
+    if 'neuropixel' in devices:
+        ephys_kwargs = {'device_collection': 'raw_ephys_data'}
+        tasks['EphysRegisterRaw'] = type('EphysRegisterRaw', (etasks.EphysRegisterRaw,), {})(**kwargs, **ephys_kwargs)
+
+        all_probes = []
+        register_tasks = []
+        for pname, probe_info in devices['neuropixel'].items():
+            meta_file = spikeglx.glob_ephys_files(Path(session_path).joinpath(probe_info['collection']), ext='meta')
+            meta_file = meta_file[0].get('ap')
+            nptype = spikeglx._get_neuropixel_version_from_meta(spikeglx.read_meta_data(meta_file))
+            nshanks = spikeglx._get_nshanks_from_meta(spikeglx.read_meta_data(meta_file))
+
+            if (nptype == 'NP2.1') or (nptype == 'NP2.4' and nshanks == 1):
+                tasks[f'EphyCompressNP21_{pname}'] = type(f'EphyCompressNP21_{pname}', (etasks.EphysCompressNP21,), {})(
+                    **kwargs, **ephys_kwargs, pname=pname)
+                all_probes.append(pname)
+                register_tasks.append(tasks[f'EphyCompressNP21_{pname}'])
+            elif nptype == 'NP2.4' and nshanks > 1:
+                tasks[f'EphyCompressNP24_{pname}'] = type(f'EphyCompressNP24_{pname}', (etasks.EphysCompressNP24,), {})(
+                    **kwargs, **ephys_kwargs, pname=pname, nshanks=nshanks)
+                register_tasks.append(tasks[f'EphyCompressNP24_{pname}'])
+                all_probes += [f'{pname}{chr(97 + int(shank))}' for shank in range(nshanks)]
+            else:
+                tasks[f'EphysCompressNP1_{pname}'] = type(f'EphyCompressNP1_{pname}', (etasks.EphysCompressNP1,), {})(
+                    **kwargs, **ephys_kwargs, pname=pname)
+                register_tasks.append(tasks[f'EphysCompressNP1_{pname}'])
+                all_probes.append(pname)
+
+        if nptype == '3A':
+            tasks['EphysPulses'] = type('EphysPulses', (etasks.EphysPulses,), {})(
+                **kwargs, **ephys_kwargs, **sync_kwargs, pname=all_probes, parents=register_tasks + sync_tasks)
+
+        for pname in all_probes:
+            register_task = [reg_task for reg_task in register_tasks if pname[:7] in reg_task.name]
+
+            if nptype != '3A':
+                tasks[f'EphysPulses_{pname}'] = type(f'EphysPulses_{pname}', (etasks.EphysPulses,), {})(
+                    **kwargs, **ephys_kwargs, **sync_kwargs, pname=[pname], parents=register_task + sync_tasks)
+                tasks[f'Spikesorting_{pname}'] = type(f'Spikesorting_{pname}', (etasks.SpikeSorting,), {})(
+                    **kwargs, **ephys_kwargs, pname=pname, parents=[tasks[f'EphysPulses_{pname}']])
+            else:
+                tasks[f'Spikesorting_{pname}'] = type(f'Spikesorting_{pname}', (etasks.SpikeSorting,), {})(
+                    **kwargs, **ephys_kwargs, pname=pname, parents=[tasks['EphysPulses']])
+
+            tasks[f'RawEphysQC_{pname}'] = type(f'RawEphysQC_{pname}', (etasks.RawEphysQC,), {})(
+                **kwargs, **ephys_kwargs, pname=pname, parents=register_task)
+            tasks[f'EphysCellQC_{pname}'] = type(f'EphysCellQC_{pname}', (etasks.EphysCellsQc,), {})(
+                **kwargs, **ephys_kwargs, pname=pname, parents=[tasks[f'Spikesorting_{pname}']])
+
+    # Video tasks
+    if 'cameras' in devices:
+        cams = list(devices['cameras'].keys())
+        subset_cams = [c for c in cams if c in ('left', 'right', 'body', 'belly')]
+        video_kwargs = {'device_collection': 'raw_video_data', 'cameras': cams}
+        video_compressed = sess_params.get_video_compressed(acquisition_description)
+
+        if video_compressed:
+            # This is for widefield case where the video is already compressed
+            tasks[tn] = type((tn := 'VideoConvert'), (vtasks.VideoConvert,), {})(**kwargs, **video_kwargs)
+            dlc_parent_task = tasks['VideoConvert']
+            tasks[tn] = type((tn := f'VideoSyncQC_{sync}'), (vtasks.VideoSyncQcCamlog,), {})(
+                **kwargs, **video_kwargs, **sync_kwargs)
+        else:
+            tasks[tn] = type((tn := 'VideoRegisterRaw'), (vtasks.VideoRegisterRaw,), {})(
+                **kwargs, **video_kwargs)
+            tasks[tn] = type((tn := 'VideoCompress'), (vtasks.VideoCompress,), {})(
+                **kwargs, **video_kwargs, **sync_kwargs)
+            dlc_parent_task = tasks['VideoCompress']
+            if sync == 'bpod':
+                tasks[tn] = type((tn := f'VideoSyncQC_{sync}'), (vtasks.VideoSyncQcBpod,), {})(
+                    **kwargs, **video_kwargs, **sync_kwargs, parents=[tasks['VideoCompress']])
+            elif sync == 'nidq':
+                # Here we restrict to videos that we support (left, right or body)
+                video_kwargs['cameras'] = subset_cams
+                tasks[tn] = type((tn := f'VideoSyncQC_{sync}'), (vtasks.VideoSyncQcNidq,), {})(
+                    **kwargs, **video_kwargs, **sync_kwargs, parents=[tasks['VideoCompress']] + sync_tasks)
+
+        if sync_kwargs['sync'] != 'bpod':
+            # Here we restrict to videos that we support (left, right or body)
+            # Currently there is no plan to run DLC on the belly cam
+            subset_cams = [c for c in cams if c in ('left', 'right', 'body')]
+            video_kwargs['cameras'] = subset_cams
+            tasks[tn] = type((tn := 'DLC'), (vtasks.DLC,), {})(
+                **kwargs, **video_kwargs, parents=[dlc_parent_task])
+
+            # The PostDLC plots require a trials object for QC
+            # Find the first task that outputs a trials.table dataset
+            trials_task = (
+                t for t in tasks.values() if any('trials.table' in f for f in t.signature.get('output_files', []))
+            )
+            if trials_task := next(trials_task, None):
+                parents = [tasks['DLC'], tasks[f'VideoSyncQC_{sync}'], trials_task]
+                trials_collection = getattr(trials_task, 'output_collection', 'alf')
+            else:
+                parents = [tasks['DLC'], tasks[f'VideoSyncQC_{sync}']]
+                trials_collection = 'alf'
+            tasks[tn] = type((tn := 'PostDLC'), (vtasks.EphysPostDLC,), {})(
+                **kwargs, cameras=subset_cams, trials_collection=trials_collection, parents=parents)
+
+    # Audio tasks
+    if 'microphone' in devices:
+        (microphone, micro_kwargs), = devices['microphone'].items()
+        micro_kwargs['device_collection'] = micro_kwargs.pop('collection')
+        if sync_kwargs['sync'] == 'bpod':
+            tasks['AudioRegisterRaw'] = type('AudioRegisterRaw', (atasks.AudioSync,), {})(
+                **kwargs, **sync_kwargs, **micro_kwargs, collection=micro_kwargs['device_collection'])
+        elif sync_kwargs['sync'] == 'nidq':
+            tasks['AudioRegisterRaw'] = type('AudioRegisterRaw', (atasks.AudioCompress,), {})(**kwargs, **micro_kwargs)
+
+    # Widefield tasks
+    if 'widefield' in devices:
+        (_, wfield_kwargs), = devices['widefield'].items()
+        wfield_kwargs['device_collection'] = wfield_kwargs.pop('collection')
+        tasks['WideFieldRegisterRaw'] = type('WidefieldRegisterRaw', (wtasks.WidefieldRegisterRaw,), {})(
+            **kwargs, **wfield_kwargs)
+        tasks['WidefieldCompress'] = type('WidefieldCompress', (wtasks.WidefieldCompress,), {})(
+            **kwargs, **wfield_kwargs, parents=[tasks['WideFieldRegisterRaw']])
+        tasks['WidefieldPreprocess'] = type('WidefieldPreprocess', (wtasks.WidefieldPreprocess,), {})(
+            **kwargs, **wfield_kwargs, parents=[tasks['WidefieldCompress']])
+        tasks['WidefieldSync'] = type('WidefieldSync', (wtasks.WidefieldSync,), {})(
+            **kwargs, **wfield_kwargs, **sync_kwargs,
+            parents=[tasks['WideFieldRegisterRaw'], tasks['WidefieldCompress']] + sync_tasks)
+        tasks['WidefieldFOV'] = type('WidefieldFOV', (wtasks.WidefieldFOV,), {})(
+            **kwargs, **wfield_kwargs, parents=[tasks['WidefieldPreprocess']])
+
+    # Mesoscope tasks
+    if 'mesoscope' in devices:
+        (_, mscope_kwargs), = devices['mesoscope'].items()
+        mscope_kwargs['device_collection'] = mscope_kwargs.pop('collection')
+        tasks['MesoscopeRegisterSnapshots'] = type('MesoscopeRegisterSnapshots', (mscope_tasks.MesoscopeRegisterSnapshots,), {})(
+            **kwargs, **mscope_kwargs)
+        tasks['MesoscopePreprocess'] = type('MesoscopePreprocess', (mscope_tasks.MesoscopePreprocess,), {})(
+            **kwargs, **mscope_kwargs)
+        tasks['MesoscopeFOV'] = type('MesoscopeFOV', (mscope_tasks.MesoscopeFOV,), {})(
+            **kwargs, **mscope_kwargs, parents=[tasks['MesoscopePreprocess']])
+        tasks['MesoscopeSync'] = type('MesoscopeSync', (mscope_tasks.MesoscopeSync,), {})(
+            **kwargs, **mscope_kwargs, **sync_kwargs)
+        tasks['MesoscopeCompress'] = type('MesoscopeCompress', (mscope_tasks.MesoscopeCompress,), {})(
+            **kwargs, **mscope_kwargs, parents=[tasks['MesoscopePreprocess']])
+
+    if 'photometry' in devices:
+        # {'collection': 'raw_photometry_data', 'sync_label': 'frame_trigger', 'regions': ['Region1G', 'Region3G']}
+        photometry_kwargs = devices['photometry']
+        tasks['FibrePhotometryRegisterRaw'] = type('FibrePhotometryRegisterRaw', (
+            ptasks.FibrePhotometryRegisterRaw,), {})(**kwargs, **photometry_kwargs)
+        tasks['FibrePhotometryPreprocess'] = type('FibrePhotometryPreprocess', (
+            ptasks.FibrePhotometryPreprocess,), {})(**kwargs, **photometry_kwargs, **sync_kwargs,
+                                                    parents=[tasks['FibrePhotometryRegisterRaw']] + sync_tasks)
+
+    p = mtasks.Pipeline(session_path=session_path, **pkwargs)
+    p.tasks = tasks
+    return p
+
+
+def make_pipeline_dict(pipeline, save=True):
+    task_dicts = pipeline.create_tasks_list_from_pipeline()
+    # TODO better name
+    if save:
+        with open(Path(pipeline.session_path).joinpath('pipeline_tasks.yaml'), 'w') as file:
+            _ = yaml.dump(task_dicts, file)
+    return task_dicts
+
+
+def load_pipeline_dict(path):
+    with open(Path(path).joinpath('pipeline_tasks.yaml'), 'r') as file:
+        task_list = yaml.full_load(file)
+
+    return task_list
+
+
+def get_trials_tasks(session_path, one=None):
+    """
+    Return a list of pipeline trials extractor task objects for a given session.
+
+    This function supports both legacy and dynamic pipeline sessions.
+
+    Parameters
+    ----------
+    session_path : str, pathlib.Path
+        An absolute path to a session.
+    one : one.api.One
+        An ONE instance.
+
+    Returns
+    -------
+    list of pipes.tasks.Task
+        A list of task objects for the provided session.
+
+    """
+    # Check for an experiment.description file; ensure downloaded if possible
+    if one and one.to_eid(session_path):  # to_eid returns None if session not registered
+        one.load_datasets(session_path, ['_ibl_experiment.description'], download_only=True, assert_present=False)
+        # NB: meta files only required to build neuropixel tasks in make_pipeline
+        if meta_files := one.list_datasets(session_path, '*.ap.meta', collection='raw_ephys_data*'):
+            one.load_datasets(session_path, meta_files, download_only=True, assert_present=False)
+    experiment_description = sess_params.read_params(session_path)
+
+    # If experiment description file then use this to make the pipeline
+    if experiment_description is not None:
+        tasks = []
+        pipeline = make_pipeline(session_path, one=one)
+        trials_tasks = [t for t in pipeline.tasks if 'Trials' in t]
+        for task in trials_tasks:
+            t = pipeline.tasks.get(task)
+            t.__init__(session_path, **t.kwargs)
+            tasks.append(t)
+    else:
+        # Otherwise default to old way of doing things
+        if one and one.to_eid(session_path):
+            one.load_dataset(session_path, '_iblrig_taskSettings.raw', collection='raw_behavior_data', download_only=True)
+        pipeline = get_pipeline(session_path)
+        if pipeline == 'training':
+            from ibllib.pipes.training_preprocessing import TrainingTrials
+            tasks = [TrainingTrials(session_path, one=one)]
+        elif pipeline == 'ephys':
+            from ibllib.pipes.ephys_preprocessing import EphysTrials
+            tasks = [EphysTrials(session_path, one=one)]
+        else:
+            try:
+                # try to find a custom extractor in the personal projects extraction class
+                import projects.base
+                task_type = get_session_extractor_type(session_path)
+                assert (PipelineClass := projects.base.get_pipeline(task_type))
+                pipeline = PipelineClass(session_path, one=one)
+                trials_task_name = next((task for task in pipeline.tasks if 'Trials' in task), None)
+                assert trials_task_name, (f'No "Trials" tasks for custom pipeline '
+                                          f'"{pipeline.name}" with extractor type "{task_type}"')
+                task = pipeline.tasks.get(trials_task_name)
+                task(session_path)
+                tasks = [task]
+            except (ModuleNotFoundError, AssertionError) as ex:
+                _logger.warning('Failed to get trials tasks: %s', ex)
+                tasks = []
+
+    return tasks