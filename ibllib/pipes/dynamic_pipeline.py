--- conflicted
+++ resolved
@@ -1,224 +1,219 @@
-from collections import OrderedDict
-import ibllib.io.session_params as sess_params
-
-import ibllib.pipes.ephys_preprocessing as epp
-import ibllib.pipes.training_preprocessing as tpp
-import ibllib.pipes.widefield_tasks as wtasks
-import ibllib.pipes.sync_tasks as stasks
-import ibllib.pipes.behavior_tasks as btasks
-import ibllib.pipes.video_tasks as vtasks
-import ibllib.pipes.ephys_tasks as etasks
-import ibllib.io.session_params
-
-
-## collection - collection with task data
-## protocol - protocol of task
-## sync_collection - collection with main sync data
-## device collection - collection with raw device files
-## sync - type of sync
-## sync_ext - extension of sync
-## pname - probe name
-## nshanks - number of shanks on probe
-
-
-
-def acquisition_description_legacy_session():
-    """
-    From a legacy session create a dictionary corresponding to the acquisition description
-    :return: dict
-    """
-
-
-def get_acquisition_description(protocol):
-    """"
-    This is a set of example acqusition descriptions for experiments
-    -   choice_world_recording
-    -   choice_world_biased
-    -   choice_world_training
-    -   choice_world_habituation
-    -   choice_world_passive
-    That are part of the IBL pipeline
-    """
-    if protocol == 'choice_world_recording':   # canonical ephys
-        acquisition_description = {  # this is the current ephys pipeline description
-            'cameras': {
-                'right': {'collection': 'raw_video_data', 'sync_label': 'frame2ttl'},
-                'body': {'collection': 'raw_video_data', 'sync_label': 'frame2ttl'},
-                'left': {'collection': 'raw_video_data', 'sync_label': 'frame2ttl'},
-            },
-            'neuropixel': {
-                'probe00': {'collection': 'raw_ephys_data/probe00', 'sync_label': 'imec_sync'},
-                'probe01': {'collection': 'raw_ephys_data/probe01', 'sync_label': 'imec_sync'}
-            },
-            'microphone': {
-                'harp': {'collection': 'raw_behavior_data', 'sync_label': None}
-            },
-            'tasks': {
-                'choice_world_training': {'collection': 'raw_behavior_data', 'sync_label': 'bpod', 'main': True},
-                'choice_world_passive': {'collection': 'raw_passive_data', 'sync_label': 'bpod', 'main': False},
-            },
-            'sync': {
-<<<<<<< HEAD
-                'bpod': {'collection': 'raw_ephys_data', 'extension': '.bin'}
-            }
-=======
-                'bpod': {'collection': 'raw_behavior_data', 'extension': '.bin'}
-            },
-            'procedures': ['Ephys recording with acute probe(s)'],
-            'projects': ['ibl_neuropixel_brainwide_01']
->>>>>>> eac8ed78
-        }
-    else:
-        acquisition_description = {  # this is the current ephys pipeline description
-            'cameras': {
-                'left': {'collection': 'raw_video_data', 'sync_label': 'frame2ttl'},
-            },
-            'microphone': {
-                'xonar': {'collection': 'raw_behavior_data', 'sync_label': None}
-            },
-            'tasks': {
-                protocol: {'collection': 'raw_behavior_data', 'sync_label': 'bpod', 'main': True},
-            },
-            'sync': {
-                'bpod': {'collection': 'raw_behavior_data', 'extension': '.bin'}
-            },
-            'procedures': ['Behavior training/tasks'],
-            'projects': ['ibl_neuropixel_brainwide_01']
-        }
-    return acquisition_description
-
-
-class DummyTask(mtasks.Task):
-    def _run(self):
-        pass
-
-
-def make_pipeline(session_path=None, **pkwargs):
-    """
-    :param session_path:
-    :param one: passed to the Pipeline init: one instance to register tasks to
-    :param eid: passed to the Pipeline init
-    :return:
-    """
-    # NB: this pattern is a pattern for dynamic class creation
-    # tasks['SyncPulses'] = type('SyncPulses', (epp.EphysPulses,), {})(session_path=session_path)
-    assert session_path
-    tasks = OrderedDict()
-    acquisition_description = sess_params.read_params(session_path)
-
-    if 'neuropixel' in acquisition_description:
-        probes = sess_params.get_probes(acquisition_description)
-        tasks['EphysRegisterRaw'] = type(f'EphysRegisterRaw', (etasks.EphysRegisterRaw,), {})(session_path=session_path)
-        for probe in probes:
-            
-
-
-
-
-
-
-
-
-    # Syncing tasks
-    (sync, sync_args), = acquisition_description['sync'].items()
-    sync_args['task_collection'] = sync_args.pop('collection')  # rename the key so it matches task run arguments
-    kwargs = {'session_path': session_path, **sync_args}
-    sync_tasks = []
-    if sync == 'nidq' and sync_args['task_collection'] == 'raw_ephys_data':
-        tasks[f'SyncPulses{sync}'] = type(f'SyncPulses{sync}', (epp.EphysPulses,), {})(**kwargs)
-    elif sync == 'nidq':
-        # this renames the files so needs to be level 0
-        tasks['SyncCompress'] = type(f'SyncCompress{sync}', (stasks.SyncPulses,), {})(**kwargs)
-        tasks[f'SyncPulses{sync}'] = type(f'SyncPulses{sync}', (stasks.SyncPulses,), {})\
-            (**kwargs, parents=[tasks['SyncCompress']])
-        sync_tasks = [tasks[f'SyncPulses{sync}']]
-    elif sync == 'bpod':
-        pass
-        # ATM we don't have anything for this not sure it will be needed in the future
-
-    # Behavior tasks
-    for protocol, task_info in acquisition_description.get('tasks', []).items():
-        kwargs = {'session_path': session_path, 'protocol': protocol, 'collection': task_info['collection']}
-        # -   choice_world_recording
-        # -   choice_world_biased
-        # -   choice_world_training
-        # -   choice_world_habituation
-        if protocol == 'choice_world_habituation':
-            registration_class = btasks.HabituationRegisterRaw
-            behaviour_class = btasks.HabituationTrialsBpod
-            compute_status = False
-        elif protocol == 'choice_world_passive':
-            registration_class = btasks.PassiveRegisterRaw
-            behaviour_class = btasks.PassiveRegisterRaw
-            compute_status = False
-        elif protocol in ['choice_world_training', 'choice_world_biased']:
-            registration_class = btasks.TrialRegisterRaw
-            behaviour_class = btasks.ChoiceWorldTrialsBpod
-            compute_status = False
-        else:
-            raise NotImplementedError
-        tasks[f'RegisterRaw_{protocol}'] = type(f'RegisterRaw_{protocol}', (registration_class,), {})(**kwargs)
-        parents = [tasks[f'RegisterRaw_{protocol}']] + sync_tasks
-        tasks[f'Trials_{protocol}'] = type(
-            f'Trials_{protocol}', (behaviour_class,), {})(**kwargs, parents=parents)
-        if compute_status:
-            tasks["Training Status"] = type("Training Status", (tpp.TrainingStatus,), {})\
-                (session_path=session_path, parents=[tasks[f'Trials_{protocol}']])
-
-    # Ephys tasks
-    if 'neuropixel' in acquisition_description:
-        for pname, rpath in acquisition_description['neuropixel'].items():
-            kwargs = {'session_path': session_path, 'pname': pname}
-            tasks[f'Compression_{pname}'] = type(
-                f'Compression_{pname}', (epp.EphysMtscomp,), {})(**kwargs)
-
-            tasks[f'SpikeSorting_{pname}'] = type(
-                f'SpikeSorting_{pname}', (epp.SpikeSorting,), {})(
-                **kwargs, parents=[tasks[f'Compression_{pname}']] + sync_tasks)
-
-            tasks[f'CellsQC_{pname}'] = type(
-                f'CellsQC_{pname}', (epp.EphysCellsQc,), {})(
-                **kwargs, parents=[tasks[f'SpikeSorting_{pname}']])
-
-    # Video tasks
-    if 'cameras' in acquisition_description:
-        kwargs = dict(session_path=session_path, cameras=list(acquisition_description['cameras'].keys()))
-        tasks[tn] = type((tn := 'VideoRegisterRaw'), (vtasks.VideoRegisterRaw,), {})(**kwargs)
-        for cam_name, cam_args in acquisition_description['cameras'].items():
-            kwargs = {'session_path': session_path, 'cameras': [cam_name], **cam_args}
-            tasks[tn] = type((tn := f'VideoCompress_{cam_name}'), (vtasks.VideoCompress,), {})(
-                **kwargs, parents=[tasks['VideoRegisterRaw']] + sync_tasks)
-            tasks[tn] = type((tn := f'VideoSync_{cam_name}'), (vtasks.VideoSyncQc,), {})(
-                **kwargs, parents=[tasks[f'VideoCompress_{cam_name}']] + sync_tasks)
-        tasks[tn] = type((tn := 'DLC'), (epp.EphysDLC,), {})(
-            session_path=session_path, parents=[tasks[k] for k in tasks if k.startswith('VideoCompress')])
-        tasks['PostDLC'] = type('PostDLC', (epp.EphysPostDLC,), {})(
-            session_path=session_path, parents=[tasks['DLC']] + [tasks[k] for k in tasks if k.startswith('VideoSync')])
-
-    # Audio tasks
-    if 'microphone' in acquisition_description:
-        microphone_device = list(acquisition_description['microphone'].keys())[0]
-        if microphone_device == 'xonar':
-            tasks['Audio'] = type('Audio', (tpp.TrainingAudio,), {})(session_path=session_path)
-        elif microphone_device == 'harp':
-            tasks['Audio'] = type('Audio', (epp.EphysAudio,), {})(session_path=session_path)
-
-    # Widefield tasks
-    if 'widefield' in acquisition_description:
-        # TODO all dependencies
-        tasks['WideFieldRegisterRaw'] = type('WidefieldRegisterRaw', (wtasks.WidefieldRegisterRaw,), {})(session_path=session_path)
-        tasks['WidefieldCompress'] = type('WidefieldCompress', (wtasks.WidefieldCompress,), {})(session_path=session_path)
-        tasks['WidefieldPreprocess'] = type('WidefieldPreprocess', (wtasks.WidefieldPreprocess,), {})(session_path=session_path)
-        tasks['WidefieldSync'] = type('WidefieldSync', (wtasks.WidefieldSync,), {})(session_path=session_path,
-                                                                                    parents=sync_tasks)
-        tasks['WidefieldFOV'] = type('WidefieldFOV', (wtasks.WidefieldFOV,), {})(session_path=session_path)
-
-    p = mtasks.Pipeline(session_path=session_path, **pkwargs)
-    p.tasks = tasks
-
-    return p
-
-
-#
-if 'ephys' in
+from collections import OrderedDict
+import ibllib.io.session_params as sess_params
+
+import ibllib.pipes.ephys_preprocessing as epp
+import ibllib.pipes.training_preprocessing as tpp
+import ibllib.pipes.widefield_tasks as wtasks
+import ibllib.pipes.sync_tasks as stasks
+import ibllib.pipes.behavior_tasks as btasks
+import ibllib.pipes.video_tasks as vtasks
+import ibllib.pipes.ephys_tasks as etasks
+import ibllib.io.session_params
+
+
+## collection - collection with task data
+## protocol - protocol of task
+## sync_collection - collection with main sync data
+## device collection - collection with raw device files
+## sync - type of sync
+## sync_ext - extension of sync
+## pname - probe name
+## nshanks - number of shanks on probe
+
+
+
+def acquisition_description_legacy_session():
+    """
+    From a legacy session create a dictionary corresponding to the acquisition description
+    :return: dict
+    """
+
+
+def get_acquisition_description(protocol):
+    """"
+    This is a set of example acqusition descriptions for experiments
+    -   choice_world_recording
+    -   choice_world_biased
+    -   choice_world_training
+    -   choice_world_habituation
+    -   choice_world_passive
+    That are part of the IBL pipeline
+    """
+    if protocol == 'choice_world_recording':   # canonical ephys
+        acquisition_description = {  # this is the current ephys pipeline description
+            'cameras': {
+                'right': {'collection': 'raw_video_data', 'sync_label': 'frame2ttl'},
+                'body': {'collection': 'raw_video_data', 'sync_label': 'frame2ttl'},
+                'left': {'collection': 'raw_video_data', 'sync_label': 'frame2ttl'},
+            },
+            'neuropixel': {
+                'probe00': {'collection': 'raw_ephys_data/probe00', 'sync_label': 'imec_sync'},
+                'probe01': {'collection': 'raw_ephys_data/probe01', 'sync_label': 'imec_sync'}
+            },
+            'microphone': {
+                'harp': {'collection': 'raw_behavior_data', 'sync_label': None}
+            },
+            'tasks': {
+                'choice_world_training': {'collection': 'raw_behavior_data', 'sync_label': 'bpod', 'main': True},
+                'choice_world_passive': {'collection': 'raw_passive_data', 'sync_label': 'bpod', 'main': False},
+            },
+            'sync': {
+                'bpod': {'collection': 'raw_behavior_data', 'extension': '.bin'}
+            },
+            'procedures': ['Ephys recording with acute probe(s)'],
+            'projects': ['ibl_neuropixel_brainwide_01']
+        }
+    else:
+        acquisition_description = {  # this is the current ephys pipeline description
+            'cameras': {
+                'left': {'collection': 'raw_video_data', 'sync_label': 'frame2ttl'},
+            },
+            'microphone': {
+                'xonar': {'collection': 'raw_behavior_data', 'sync_label': None}
+            },
+            'tasks': {
+                protocol: {'collection': 'raw_behavior_data', 'sync_label': 'bpod', 'main': True},
+            },
+            'sync': {
+                'bpod': {'collection': 'raw_behavior_data', 'extension': '.bin'}
+            },
+            'procedures': ['Behavior training/tasks'],
+            'projects': ['ibl_neuropixel_brainwide_01']
+        }
+    return acquisition_description
+
+
+class DummyTask(mtasks.Task):
+    def _run(self):
+        pass
+
+
+def make_pipeline(session_path=None, **pkwargs):
+    """
+    :param session_path:
+    :param one: passed to the Pipeline init: one instance to register tasks to
+    :param eid: passed to the Pipeline init
+    :return:
+    """
+    # NB: this pattern is a pattern for dynamic class creation
+    # tasks['SyncPulses'] = type('SyncPulses', (epp.EphysPulses,), {})(session_path=session_path)
+    assert session_path
+    tasks = OrderedDict()
+    acquisition_description = sess_params.read_params(session_path)
+
+    if 'neuropixel' in acquisition_description:
+        probes = sess_params.get_probes(acquisition_description)
+        tasks['EphysRegisterRaw'] = type(f'EphysRegisterRaw', (etasks.EphysRegisterRaw,), {})(session_path=session_path)
+        for probe in probes:
+            
+
+
+
+
+
+
+
+
+    # Syncing tasks
+    (sync, sync_args), = acquisition_description['sync'].items()
+    sync_args['task_collection'] = sync_args.pop('collection')  # rename the key so it matches task run arguments
+    kwargs = {'session_path': session_path, **sync_args}
+    sync_tasks = []
+    if sync == 'nidq' and sync_args['task_collection'] == 'raw_ephys_data':
+        tasks[f'SyncPulses{sync}'] = type(f'SyncPulses{sync}', (epp.EphysPulses,), {})(**kwargs)
+    elif sync == 'nidq':
+        # this renames the files so needs to be level 0
+        tasks['SyncCompress'] = type(f'SyncCompress{sync}', (stasks.SyncPulses,), {})(**kwargs)
+        tasks[f'SyncPulses{sync}'] = type(f'SyncPulses{sync}', (stasks.SyncPulses,), {})\
+            (**kwargs, parents=[tasks['SyncCompress']])
+        sync_tasks = [tasks[f'SyncPulses{sync}']]
+    elif sync == 'bpod':
+        pass
+        # ATM we don't have anything for this not sure it will be needed in the future
+
+    # Behavior tasks
+    for protocol, task_info in acquisition_description.get('tasks', []).items():
+        kwargs = {'session_path': session_path, 'protocol': protocol, 'collection': task_info['collection']}
+        # -   choice_world_recording
+        # -   choice_world_biased
+        # -   choice_world_training
+        # -   choice_world_habituation
+        if protocol == 'choice_world_habituation':
+            registration_class = btasks.HabituationRegisterRaw
+            behaviour_class = btasks.HabituationTrialsBpod
+            compute_status = False
+        elif protocol == 'choice_world_passive':
+            registration_class = btasks.PassiveRegisterRaw
+            behaviour_class = btasks.PassiveRegisterRaw
+            compute_status = False
+        elif protocol in ['choice_world_training', 'choice_world_biased']:
+            registration_class = btasks.TrialRegisterRaw
+            behaviour_class = btasks.ChoiceWorldTrialsBpod
+            compute_status = False
+        else:
+            raise NotImplementedError
+        tasks[f'RegisterRaw_{protocol}'] = type(f'RegisterRaw_{protocol}', (registration_class,), {})(**kwargs)
+        parents = [tasks[f'RegisterRaw_{protocol}']] + sync_tasks
+        tasks[f'Trials_{protocol}'] = type(
+            f'Trials_{protocol}', (behaviour_class,), {})(**kwargs, parents=parents)
+        if compute_status:
+            tasks["Training Status"] = type("Training Status", (tpp.TrainingStatus,), {})\
+                (session_path=session_path, parents=[tasks[f'Trials_{protocol}']])
+
+    # Ephys tasks
+    if 'neuropixel' in acquisition_description:
+        for pname, rpath in acquisition_description['neuropixel'].items():
+            kwargs = {'session_path': session_path, 'pname': pname}
+            tasks[f'Compression_{pname}'] = type(
+                f'Compression_{pname}', (epp.EphysMtscomp,), {})(**kwargs)
+
+            tasks[f'SpikeSorting_{pname}'] = type(
+                f'SpikeSorting_{pname}', (epp.SpikeSorting,), {})(
+                **kwargs, parents=[tasks[f'Compression_{pname}']] + sync_tasks)
+
+            tasks[f'CellsQC_{pname}'] = type(
+                f'CellsQC_{pname}', (epp.EphysCellsQc,), {})(
+                **kwargs, parents=[tasks[f'SpikeSorting_{pname}']])
+
+    # Video tasks
+    if 'cameras' in acquisition_description:
+        kwargs = dict(session_path=session_path, cameras=list(acquisition_description['cameras'].keys()))
+        tasks[tn] = type((tn := 'VideoRegisterRaw'), (vtasks.VideoRegisterRaw,), {})(**kwargs)
+        for cam_name, cam_args in acquisition_description['cameras'].items():
+            kwargs = {'session_path': session_path, 'cameras': [cam_name], **cam_args}
+            tasks[tn] = type((tn := f'VideoCompress_{cam_name}'), (vtasks.VideoCompress,), {})(
+                **kwargs, parents=[tasks['VideoRegisterRaw']] + sync_tasks)
+            tasks[tn] = type((tn := f'VideoSync_{cam_name}'), (vtasks.VideoSyncQc,), {})(
+                **kwargs, parents=[tasks[f'VideoCompress_{cam_name}']] + sync_tasks)
+        tasks[tn] = type((tn := 'DLC'), (epp.EphysDLC,), {})(
+            session_path=session_path, parents=[tasks[k] for k in tasks if k.startswith('VideoCompress')])
+        tasks['PostDLC'] = type('PostDLC', (epp.EphysPostDLC,), {})(
+            session_path=session_path, parents=[tasks['DLC']] + [tasks[k] for k in tasks if k.startswith('VideoSync')])
+
+    # Audio tasks
+    if 'microphone' in acquisition_description:
+        microphone_device = list(acquisition_description['microphone'].keys())[0]
+        if microphone_device == 'xonar':
+            tasks['Audio'] = type('Audio', (tpp.TrainingAudio,), {})(session_path=session_path)
+        elif microphone_device == 'harp':
+            tasks['Audio'] = type('Audio', (epp.EphysAudio,), {})(session_path=session_path)
+
+    # Widefield tasks
+    if 'widefield' in acquisition_description:
+        # TODO all dependencies
+        tasks['WideFieldRegisterRaw'] = type('WidefieldRegisterRaw', (wtasks.WidefieldRegisterRaw,), {})(session_path=session_path)
+        tasks['WidefieldCompress'] = type('WidefieldCompress', (wtasks.WidefieldCompress,), {})(session_path=session_path)
+        tasks['WidefieldPreprocess'] = type('WidefieldPreprocess', (wtasks.WidefieldPreprocess,), {})(session_path=session_path)
+        tasks['WidefieldSync'] = type('WidefieldSync', (wtasks.WidefieldSync,), {})(session_path=session_path,
+                                                                                    parents=sync_tasks)
+        tasks['WidefieldFOV'] = type('WidefieldFOV', (wtasks.WidefieldFOV,), {})(session_path=session_path)
+
+    p = mtasks.Pipeline(session_path=session_path, **pkwargs)
+    p.tasks = tasks
+
+    return p
+
+
+#
+if 'ephys' in
 def get_