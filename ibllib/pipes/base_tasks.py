from ibllib.pipes.tasks import Task
import ibllib.io.session_params as sess_params


class DynamicTask(Task):

    def __init__(self, session_path, **kwargs):

        super().__init__(session_path, **kwargs)

        self.session_params = self.read_params_file()

        # Sync collection
        self.sync_collection = self.get_sync_collection(kwargs.get('sync_collection', None))
        # Sync type
        self.sync = self.get_sync(kwargs.get('sync', None))
        # Sync extension
        self.sync_ext = self.get_sync_extension(kwargs.get('sync_ext', None))
        # Task collection (this needs to be specified in the task kwargs)
        self.collection = self.get_task_collection(kwargs.get('collection', None))
        # Task type (protocol)
        self.protocol = self.get_protocol(self.collection, kwargs.get('protocol', None))
        # Main task collection (for when task protocols are chained together)
        self.main_task_collection = self.get_main_task_collection(kwargs.get('main_collection', None)) # TODO improve name

    def get_sync_collection(self, sync_collection=None):

        params_sync_collection = sess_params.get_sync_collection(self.session_params)
        return sync_collection if not params_sync_collection else params_sync_collection

    def get_sync(self, sync=None):

        params_sync = sess_params.get_sync_collection(self.session_params)
        return sync if not params_sync else params_sync

    def get_sync_extension(self, sync_ext=None):

        params_sync_ext = sess_params.get_sync_extension(self.session_params)
        return sync_ext if not params_sync_ext else params_sync_ext

    def get_task_collection(self, task_collection=None):
        """
        Finds the collection of
        task_collection is a parameter that cannot be automatically inferred from the session_params file, e.g if two different
        protocols are run in one session, we would need two BehaviorTrials task, one for each task protocol.

        :param task_collection:
        :return:
        """
        # Attempt to get from runtime_args embedded in task architecture
        task_collection = self.kwargs.get('task_collection', task_collection)

        if not task_collection:
            task_collection = sess_params.get_main_task_collection(self.session_params)

        return task_collection

    def get_protocol(self, task_collection, protocol=None):
        params_protocol = sess_params.get_task_protocol(self.session_params, task_collection)
        return protocol if not params_protocol else params_protocol

    def get_main_task_collection(self, main_task_collection=None):

        params_main_task_collection = sess_params.get_main_task_collection(self.session_params)
        return main_task_collection if not params_main_task_collection else params_main_task_collection

    def get_device_collection(self, device, device_collection=None):
        params_device_collection = sess_params.get_device_collection(self.session_params, device)
        return device_collection if not params_device_collection else params_device_collection

    def read_params_file(self):
        params = sess_params.read_params(self.session_path)

        if params is None:
            return {}

        # TODO figure out the best way
        # if params is None and self.one:
        #     # Try to read params from alyx or try to download params file
        #     params = self.one.load_datasets(self.one.path2eid(self.session_path), 'params.yml')
        #     params = self.one.alyx.rest()

        return params


class VideoTask(DynamicTask):

<<<<<<< HEAD
    def __init__(self, session_path, **kwargs):
        super().__init__(session_path, **kwargs)
        assert 'cameras' in kwargs
        self.cameras = kwargs['cameras']
        self.device_collection = self.get_device_collection('video', kwargs.get('device_collection', 'raw_video_data'))


class AudioTask(DynamicTask):

    def __init__(self, session_path, **kwargs):
        super().__init__(session_path, **kwargs)
        self.device_collection = self.get_device_collection('microphone', kwargs.get('device_collection', 'raw_behavior_data'))
=======
    def __init__(self, session_path, cameras, **kwargs):
        super().__init__(session_path, cameras=cameras, **kwargs)
        self.cameras = cameras
>>>>>>> eac8ed78


class EphysTask(DynamicTask):

    def __init__(self, session_path, **kwargs):
        super().__init__(session_path, **kwargs)

        self.pname = self.get_pname(kwargs.get('pname', None))
        self.device_collection = self.get_device_collection('neuropixel', kwargs.get('device_collection', 'raw_ephys_data'))

    def get_pname(self, pname):
        pname = self.kwargs.get('pname', pname)

        return pname


class WidefieldTask(DynamicTask):
    def __init__(self, session_path, **kwargs):
        super().__init__(session_path, **kwargs)

        self.device_collection = self.get_device_collection('widefield', kwargs.get('device_collection', 'raw_widefield_data'))


class RegisterRawDataTask(DynamicTask):  # TODO write test
    """
    Base register raw task.
    To rename files
     1. input and output must have the same length
     2. output files must have full filename
    """
    cpu = 1
    io_charge = 90
    level = 0
    force = False

    def rename_files(self, symlink_old=False):

        # If no inputs are given, we don't do any renaming
        if len(self.input_files) == 0:
            return

        # Otherwise we need to make sure there is one to one correspondence for renaming files
        assert len(self.input_files) == len(self.output_files)

        for before, after in zip(self.input_files, self.output_files):
            old_file, old_collection, required = before
            old_path = self.session_path.joinpath(old_collection).glob(old_file)
            old_path = next(old_path, None)
            # if the file doesn't exist and it is not required we are okay to continue
            if not old_path and not required:
                continue

            new_file, new_collection, _ = after
            new_path = self.session_path.joinpath(new_collection, new_file)
            new_path.parent.mkdir(parents=True, exist_ok=True)
            old_path.replace(new_path)
            if symlink_old:
                old_path.symlink_to(new_path)

    def _run(self, **kwargs):
        self.rename_files(**kwargs)
        out_files = []
        for file_sig in self.output_files:
            file_name, collection, required = file_sig
            file_path = self.session_path.joinpath(collection).glob(file_name)
            file_path = next(file_path, None)
            if not file_path and not required:
                continue
            out_files.append(file_path)

        return out_files
<|MERGE_RESOLUTION|>--- conflicted
+++ resolved
@@ -1,176 +1,168 @@
-from ibllib.pipes.tasks import Task
-import ibllib.io.session_params as sess_params
-
-
-class DynamicTask(Task):
-
-    def __init__(self, session_path, **kwargs):
-
-        super().__init__(session_path, **kwargs)
-
-        self.session_params = self.read_params_file()
-
-        # Sync collection
-        self.sync_collection = self.get_sync_collection(kwargs.get('sync_collection', None))
-        # Sync type
-        self.sync = self.get_sync(kwargs.get('sync', None))
-        # Sync extension
-        self.sync_ext = self.get_sync_extension(kwargs.get('sync_ext', None))
-        # Task collection (this needs to be specified in the task kwargs)
-        self.collection = self.get_task_collection(kwargs.get('collection', None))
-        # Task type (protocol)
-        self.protocol = self.get_protocol(self.collection, kwargs.get('protocol', None))
-        # Main task collection (for when task protocols are chained together)
-        self.main_task_collection = self.get_main_task_collection(kwargs.get('main_collection', None)) # TODO improve name
-
-    def get_sync_collection(self, sync_collection=None):
-
-        params_sync_collection = sess_params.get_sync_collection(self.session_params)
-        return sync_collection if not params_sync_collection else params_sync_collection
-
-    def get_sync(self, sync=None):
-
-        params_sync = sess_params.get_sync_collection(self.session_params)
-        return sync if not params_sync else params_sync
-
-    def get_sync_extension(self, sync_ext=None):
-
-        params_sync_ext = sess_params.get_sync_extension(self.session_params)
-        return sync_ext if not params_sync_ext else params_sync_ext
-
-    def get_task_collection(self, task_collection=None):
-        """
-        Finds the collection of
-        task_collection is a parameter that cannot be automatically inferred from the session_params file, e.g if two different
-        protocols are run in one session, we would need two BehaviorTrials task, one for each task protocol.
-
-        :param task_collection:
-        :return:
-        """
-        # Attempt to get from runtime_args embedded in task architecture
-        task_collection = self.kwargs.get('task_collection', task_collection)
-
-        if not task_collection:
-            task_collection = sess_params.get_main_task_collection(self.session_params)
-
-        return task_collection
-
-    def get_protocol(self, task_collection, protocol=None):
-        params_protocol = sess_params.get_task_protocol(self.session_params, task_collection)
-        return protocol if not params_protocol else params_protocol
-
-    def get_main_task_collection(self, main_task_collection=None):
-
-        params_main_task_collection = sess_params.get_main_task_collection(self.session_params)
-        return main_task_collection if not params_main_task_collection else params_main_task_collection
-
-    def get_device_collection(self, device, device_collection=None):
-        params_device_collection = sess_params.get_device_collection(self.session_params, device)
-        return device_collection if not params_device_collection else params_device_collection
-
-    def read_params_file(self):
-        params = sess_params.read_params(self.session_path)
-
-        if params is None:
-            return {}
-
-        # TODO figure out the best way
-        # if params is None and self.one:
-        #     # Try to read params from alyx or try to download params file
-        #     params = self.one.load_datasets(self.one.path2eid(self.session_path), 'params.yml')
-        #     params = self.one.alyx.rest()
-
-        return params
-
-
-class VideoTask(DynamicTask):
-
-<<<<<<< HEAD
-    def __init__(self, session_path, **kwargs):
-        super().__init__(session_path, **kwargs)
-        assert 'cameras' in kwargs
-        self.cameras = kwargs['cameras']
-        self.device_collection = self.get_device_collection('video', kwargs.get('device_collection', 'raw_video_data'))
-
-
-class AudioTask(DynamicTask):
-
-    def __init__(self, session_path, **kwargs):
-        super().__init__(session_path, **kwargs)
-        self.device_collection = self.get_device_collection('microphone', kwargs.get('device_collection', 'raw_behavior_data'))
-=======
-    def __init__(self, session_path, cameras, **kwargs):
-        super().__init__(session_path, cameras=cameras, **kwargs)
-        self.cameras = cameras
->>>>>>> eac8ed78
-
-
-class EphysTask(DynamicTask):
-
-    def __init__(self, session_path, **kwargs):
-        super().__init__(session_path, **kwargs)
-
-        self.pname = self.get_pname(kwargs.get('pname', None))
-        self.device_collection = self.get_device_collection('neuropixel', kwargs.get('device_collection', 'raw_ephys_data'))
-
-    def get_pname(self, pname):
-        pname = self.kwargs.get('pname', pname)
-
-        return pname
-
-
-class WidefieldTask(DynamicTask):
-    def __init__(self, session_path, **kwargs):
-        super().__init__(session_path, **kwargs)
-
-        self.device_collection = self.get_device_collection('widefield', kwargs.get('device_collection', 'raw_widefield_data'))
-
-
-class RegisterRawDataTask(DynamicTask):  # TODO write test
-    """
-    Base register raw task.
-    To rename files
-     1. input and output must have the same length
-     2. output files must have full filename
-    """
-    cpu = 1
-    io_charge = 90
-    level = 0
-    force = False
-
-    def rename_files(self, symlink_old=False):
-
-        # If no inputs are given, we don't do any renaming
-        if len(self.input_files) == 0:
-            return
-
-        # Otherwise we need to make sure there is one to one correspondence for renaming files
-        assert len(self.input_files) == len(self.output_files)
-
-        for before, after in zip(self.input_files, self.output_files):
-            old_file, old_collection, required = before
-            old_path = self.session_path.joinpath(old_collection).glob(old_file)
-            old_path = next(old_path, None)
-            # if the file doesn't exist and it is not required we are okay to continue
-            if not old_path and not required:
-                continue
-
-            new_file, new_collection, _ = after
-            new_path = self.session_path.joinpath(new_collection, new_file)
-            new_path.parent.mkdir(parents=True, exist_ok=True)
-            old_path.replace(new_path)
-            if symlink_old:
-                old_path.symlink_to(new_path)
-
-    def _run(self, **kwargs):
-        self.rename_files(**kwargs)
-        out_files = []
-        for file_sig in self.output_files:
-            file_name, collection, required = file_sig
-            file_path = self.session_path.joinpath(collection).glob(file_name)
-            file_path = next(file_path, None)
-            if not file_path and not required:
-                continue
-            out_files.append(file_path)
-
-        return out_files
+from ibllib.pipes.tasks import Task
+import ibllib.io.session_params as sess_params
+
+
+class DynamicTask(Task):
+
+    def __init__(self, session_path, **kwargs):
+
+        super().__init__(session_path, **kwargs)
+
+        self.session_params = self.read_params_file()
+
+        # Sync collection
+        self.sync_collection = self.get_sync_collection(kwargs.get('sync_collection', None))
+        # Sync type
+        self.sync = self.get_sync(kwargs.get('sync', None))
+        # Sync extension
+        self.sync_ext = self.get_sync_extension(kwargs.get('sync_ext', None))
+        # Task collection (this needs to be specified in the task kwargs)
+        self.collection = self.get_task_collection(kwargs.get('collection', None))
+        # Task type (protocol)
+        self.protocol = self.get_protocol(self.collection, kwargs.get('protocol', None))
+        # Main task collection (for when task protocols are chained together)
+        self.main_task_collection = self.get_main_task_collection(kwargs.get('main_collection', None)) # TODO improve name
+
+    def get_sync_collection(self, sync_collection=None):
+
+        params_sync_collection = sess_params.get_sync_collection(self.session_params)
+        return sync_collection if not params_sync_collection else params_sync_collection
+
+    def get_sync(self, sync=None):
+
+        params_sync = sess_params.get_sync_collection(self.session_params)
+        return sync if not params_sync else params_sync
+
+    def get_sync_extension(self, sync_ext=None):
+
+        params_sync_ext = sess_params.get_sync_extension(self.session_params)
+        return sync_ext if not params_sync_ext else params_sync_ext
+
+    def get_task_collection(self, task_collection=None):
+        """
+        Finds the collection of
+        task_collection is a parameter that cannot be automatically inferred from the session_params file, e.g if two different
+        protocols are run in one session, we would need two BehaviorTrials task, one for each task protocol.
+
+        :param task_collection:
+        :return:
+        """
+        # Attempt to get from runtime_args embedded in task architecture
+        task_collection = self.kwargs.get('task_collection', task_collection)
+
+        if not task_collection:
+            task_collection = sess_params.get_main_task_collection(self.session_params)
+
+        return task_collection
+
+    def get_protocol(self, task_collection, protocol=None):
+        params_protocol = sess_params.get_task_protocol(self.session_params, task_collection)
+        return protocol if not params_protocol else params_protocol
+
+    def get_main_task_collection(self, main_task_collection=None):
+
+        params_main_task_collection = sess_params.get_main_task_collection(self.session_params)
+        return main_task_collection if not params_main_task_collection else params_main_task_collection
+
+    def get_device_collection(self, device, device_collection=None):
+        params_device_collection = sess_params.get_device_collection(self.session_params, device)
+        return device_collection if not params_device_collection else params_device_collection
+
+    def read_params_file(self):
+        params = sess_params.read_params(self.session_path)
+
+        if params is None:
+            return {}
+
+        # TODO figure out the best way
+        # if params is None and self.one:
+        #     # Try to read params from alyx or try to download params file
+        #     params = self.one.load_datasets(self.one.path2eid(self.session_path), 'params.yml')
+        #     params = self.one.alyx.rest()
+
+        return params
+
+
+class VideoTask(DynamicTask):
+
+    def __init__(self, session_path, cameras, **kwargs):
+        super().__init__(session_path, cameras=cameras, **kwargs)
+        self.cameras = cameras
+
+
+class AudioTask(DynamicTask):
+
+    def __init__(self, session_path, **kwargs):
+        super().__init__(session_path, **kwargs)
+        self.device_collection = self.get_device_collection('microphone', kwargs.get('device_collection', 'raw_behavior_data'))
+
+
+class EphysTask(DynamicTask):
+
+    def __init__(self, session_path, **kwargs):
+        super().__init__(session_path, **kwargs)
+
+        self.pname = self.get_pname(kwargs.get('pname', None))
+        self.device_collection = self.get_device_collection('neuropixel', kwargs.get('device_collection', 'raw_ephys_data'))
+
+    def get_pname(self, pname):
+        pname = self.kwargs.get('pname', pname)
+
+        return pname
+
+
+class WidefieldTask(DynamicTask):
+    def __init__(self, session_path, **kwargs):
+        super().__init__(session_path, **kwargs)
+
+        self.device_collection = self.get_device_collection('widefield', kwargs.get('device_collection', 'raw_widefield_data'))
+
+
+class RegisterRawDataTask(DynamicTask):  # TODO write test
+    """
+    Base register raw task.
+    To rename files
+     1. input and output must have the same length
+     2. output files must have full filename
+    """
+    cpu = 1
+    io_charge = 90
+    level = 0
+    force = False
+
+    def rename_files(self, symlink_old=False):
+
+        # If no inputs are given, we don't do any renaming
+        if len(self.input_files) == 0:
+            return
+
+        # Otherwise we need to make sure there is one to one correspondence for renaming files
+        assert len(self.input_files) == len(self.output_files)
+
+        for before, after in zip(self.input_files, self.output_files):
+            old_file, old_collection, required = before
+            old_path = self.session_path.joinpath(old_collection).glob(old_file)
+            old_path = next(old_path, None)
+            # if the file doesn't exist and it is not required we are okay to continue
+            if not old_path and not required:
+                continue
+
+            new_file, new_collection, _ = after
+            new_path = self.session_path.joinpath(new_collection, new_file)
+            new_path.parent.mkdir(parents=True, exist_ok=True)
+            old_path.replace(new_path)
+            if symlink_old:
+                old_path.symlink_to(new_path)
+
+    def _run(self, **kwargs):
+        self.rename_files(**kwargs)
+        out_files = []
+        for file_sig in self.output_files:
+            file_name, collection, required = file_sig
+            file_path = self.session_path.joinpath(collection).glob(file_name)
+            file_path = next(file_path, None)
+            if not file_path and not required:
+                continue
+            out_files.append(file_path)
+
+        return out_files