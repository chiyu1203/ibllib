import logging

import numpy as np
from pathlib import Path
<<<<<<< HEAD
from one.alf.spec import QC
=======
from datetime import date
>>>>>>> cd1e9451

from neuropixel import trace_header
import spikeglx

from iblatlas.atlas import AllenAtlas
from ibllib.pipes import histology
from ibllib.pipes.ephys_alignment import EphysAlignment
from ibllib.qc import base
from ibllib.oneibl.patcher import FTPPatcher

_log = logging.getLogger(__name__)
CRITERIA = {"PASS": 0.8}


class AlignmentQC(base.QC):
    """
    Class that is used to update the extended_qc of the probe insertion fields with the results
    from the ephys alignment procedure
    """
    def __init__(self, probe_id, one=None, brain_atlas=None, channels=True, collection=None):
        super().__init__(probe_id, one=one, log=_log, endpoint='insertions')

        # Data
        self.alignments = None
        self.xyz_picks = None
        self.depths = None
        self.cluster_chns = None
        self.chn_coords = None
        self.align_keys_sorted = None

        # Metrics and passed trials
        self.sim_matrix = None
        self.criteria = CRITERIA

        # Get the brain atlas
        self.brain_atlas = brain_atlas or AllenAtlas(25)
        # Flag for uploading channels to alyx. For testing purposes
        self.channels_flag = channels

        self.insertion = self.one.alyx.get(f'/insertions/{self.eid}', clobber=True)
        self.resolved = (self.insertion.get('json', {'temp': 0}).get('extended_qc').
                         get('alignment_resolved', False))

        self.probe_collection = collection

    def load_data(self, prev_alignments=None, xyz_picks=None, depths=None, cluster_chns=None,
                  chn_coords=None):
        """"
        Load data required to assess alignment qc and compute similarity matrix. If no arguments
        are given load_data will fetch all the relevant data required
        """
        if not np.any(prev_alignments):
            aligned_traj = self.one.alyx.get(f'/trajectories?&probe_insertion={self.eid}'
                                             '&provenance=Ephys aligned histology track',
                                             clobber=True)
            if len(aligned_traj) > 0:
                self.alignments = aligned_traj[0].get('json', {})
            else:
                self.alignments = {}
                return
        else:
            self.alignments = prev_alignments

        align_keys = [*self.alignments.keys()]
        self.align_keys_sorted = sorted(align_keys, reverse=True)

        if not np.any(xyz_picks):
            self.xyz_picks = np.array(self.insertion['json']['xyz_picks']) / 1e6
        else:
            self.xyz_picks = xyz_picks

        if len(self.alignments) < 2:
            return

        if not self.probe_collection:
            all_collections = self.one.list_collections(self.insertion['session'])
            if f'alf/{self.insertion["name"]}/pykilosort' in all_collections:
                self.probe_collection = f'alf/{self.insertion["name"]}/pykilosort'
            else:
                self.probe_collection = f'alf/{self.insertion["name"]}'

        if not np.any(chn_coords):
            self.chn_coords = self.one.load_dataset(self.insertion['session'],
                                                    'channels.localCoordinates.npy',
                                                    collection=self.probe_collection)
        else:
            self.chn_coords = chn_coords

        if not np.any(depths):
            self.depths = self.chn_coords[:, 1]
        else:
            self.depths = depths

        if not np.any(cluster_chns):
            self.cluster_chns = self.one.load_dataset(self.insertion['session'],
                                                      'clusters.channels.npy',
                                                      collection=self.probe_collection)
        else:
            self.cluster_chns = cluster_chns

    def compute(self):
        """
        Computes the similarity matrix if > 2 alignments. If no data loaded, wraps around load_data
        to get all relevant data needed
        """

        if self.alignments is None:
            self.load_data()

        if len(self.alignments) < 2:
            self.log.info(f"Insertion {self.eid}: One or less alignment found...")
            self.sim_matrix = np.array([len(self.alignments)])
        else:
            self.log.info(f"Insertion {self.eid}: Running QC on alignment data...")
            self.sim_matrix = self.compute_similarity_matrix()

        return self.sim_matrix

    def run(self, update=True, upload_alyx=True, upload_flatiron=True):
        """
        Compute alignment_qc for a specified probe insertion and updates extended qc field in alyx.
        If alignment is resolved and upload flags set to True channels from resolved
        alignment will be updated to alyx and datasets sent to ibl-ftp-patcher to be uploaded to
        flatiron
        """
        if self.sim_matrix is None:
            self.compute()

        # Case where the alignment has already been resolved
        if self.resolved:
            self.log.info(f"Alignment for insertion {self.eid} already resolved, channels won't be"
                          f" updated. To force update of channels use "
                          f"resolve_manual method with force=True")
            results = {'alignment_count': len(self.alignments)}
            if update:
                self.update_extended_qc(results)
            results.update({'alignment_resolved': True})

        # Case where no alignments have been made
        elif np.all(self.sim_matrix == 0) and self.sim_matrix.shape[0] == 1:
            # We don't update database
            results = {'alignment_resolved': False}

        # Case where only one alignment
        elif np.all(self.sim_matrix == 1) and self.sim_matrix.shape[0] == 1:
            results = {'alignment_count': len(self.alignments),
                       'alignment_stored': self.align_keys_sorted[0],
                       'alignment_resolved': False}
            if update:
                self.update_extended_qc(results)

        # Case where 2 or more alignments and alignments haven't been resolved
        else:
            results = self.compute_alignment_status()

            if update:
                self.update_extended_qc(results)

            if results['alignment_resolved'] and np.bitwise_or(upload_alyx, upload_flatiron):
                self.upload_channels(results['alignment_stored'], upload_alyx, upload_flatiron)

        return results

    def resolve_manual(self, align_key, update=True, upload_alyx=True, upload_flatiron=False,
                       force=False):
        """
        Method to manually resolve the alignment of a probe insertion with a given alignment
        regardless of the number of alignments or the alignment qc value. Channels from specified
        alignment will be uploaded to alyx and datasets sent to ibl-ftp-patcher to be uploaded to
        flatiron. If alignment already resolved will only upload if force flag set to True
        """

        if self.sim_matrix is None:
            self.compute()
        assert align_key in self.align_keys_sorted, 'align key not recognised'

        if self.resolved == 1 and not force:
            self.log.info(f"Alignment for insertion {self.eid} already resolved, channels won't be"
                          f"updated. To overwrite stored channels with alignment {align_key} "
                          f"set 'force=True'")
            file_paths = []
        else:
            if self.sim_matrix.shape[0] > 1:
                results = self.compute_alignment_status()
            else:
                results = {'alignment_count': self.sim_matrix.shape[0]}

            results['alignment_resolved'] = True
            results['alignment_stored'] = align_key
            results['alignment_resolved_by'] = 'experimenter'
            results['alignment_resolved_date'] = date.today().isoformat()

            if update:
                self.update_extended_qc(results)
                file_paths = []

            if upload_alyx or upload_flatiron:
                file_paths = self.upload_channels(align_key, upload_alyx, upload_flatiron)

        return file_paths

    def compute_similarity_matrix(self):
        """
        Computes the similarity matrix between each alignment stored in the ephys aligned
        trajectory. Similarity matrix based on number of clusters that share brain region and
        parent brain region
        """

        r = self.brain_atlas.regions

        clusters = dict()
        for iK, key in enumerate(self.align_keys_sorted):
            # Location of reference lines used for alignment
            feature = np.array(self.alignments[key][0])
            track = np.array(self.alignments[key][1])

            # Instantiate EphysAlignment object
            ephysalign = EphysAlignment(self.xyz_picks, self.depths, track_prev=track,
                                        feature_prev=feature,
                                        brain_atlas=self.brain_atlas)

            # Find xyz location of all channels
            xyz_channels = ephysalign.get_channel_locations(feature, track)
            brain_regions = ephysalign.get_brain_locations(xyz_channels)

            # Find the location of clusters along the alignment
            cluster_info = dict()
            cluster_info['brain_id'] = brain_regions['id'][self.cluster_chns]
            cluster_info['parent_id'] = r.get(ids=cluster_info['brain_id']).parent.astype(int)
            clusters.update({key: cluster_info})

        sim_matrix = np.zeros((len(self.align_keys_sorted), len(self.align_keys_sorted)))

        for ik, key in enumerate(self.align_keys_sorted):
            for ikk, key2 in enumerate(self.align_keys_sorted):
                same_id = np.where(clusters[key]['brain_id'] == clusters[key2]['brain_id'])[0]
                not_same_id = \
                    np.where(clusters[key]['brain_id'] != clusters[key2]['brain_id'])[0]
                same_parent = np.where(clusters[key]['parent_id'][not_same_id] ==
                                       clusters[key2]['parent_id'][not_same_id])[0]
                sim_matrix[ik, ikk] = len(same_id) + (len(same_parent) * 0.5)
        # Normalise
        sim_matrix_norm = sim_matrix / np.max(sim_matrix)

        return sim_matrix_norm

    def compute_alignment_status(self):
        """
        Determine whether alignments agree based on value in similarity matrix. If any alignments
        have similarity of 0.8 set the alignment to be resolved
        """
        # Set diagonals to zero so we don't use those to find max
        np.fill_diagonal(self.sim_matrix, 0)

        max_sim = np.max(self.sim_matrix)

        results = {'alignment_qc': max_sim,
                   'alignment_count': self.sim_matrix.shape[0]}

        if max_sim > CRITERIA['PASS']:
            location = np.where(self.sim_matrix == max_sim)
            results.update({'alignment_stored': self.align_keys_sorted[np.min(location)]})
            results.update({'alignment_resolved': True})
            results.update({'alignment_resolved_by': 'qc'})

        else:
            results.update({'alignment_stored': self.align_keys_sorted[0]})
            results.update({'alignment_resolved': False})

        return results

    def upload_channels(self, alignment_key, upload_alyx, upload_flatiron):
        """
        Upload channels to alyx and flatiron based on the alignment specified by the alignment key
        """

        feature = np.array(self.alignments[alignment_key][0])
        track = np.array(self.alignments[alignment_key][1])

        try:
            meta_dset = self.one.list_datasets(self.insertion['session'], '*ap.meta',
                                               collection=f'raw_ephys_data/{self.insertion["name"]}')

            meta_file = self.one.load_dataset(self.insertion['session'], meta_dset[0].split('/')[-1],
                                              collection=f'raw_ephys_data/{self.insertion["name"]}',
                                              download_only=True)
            geometry = spikeglx.read_geometry(meta_file)
            chns = np.c_[geometry['x'], geometry['y']]
        except Exception as err:
            self.log.warning(f"Could not compute channel locations from meta file, errored with message: {err}. "
                             f"Will use default Neuropixel 1 channels")
            geometry = trace_header(version=1)
            chns = np.c_[geometry['x'], geometry['y']]

        ephysalign = EphysAlignment(self.xyz_picks, chns[:, 1],
                                    track_prev=track,
                                    feature_prev=feature,
                                    brain_atlas=self.brain_atlas)
        channels_mlapdv = np.int32(ephysalign.get_channel_locations(feature, track) * 1e6)
        channels_atlas_id = ephysalign.get_brain_locations(channels_mlapdv / 1e6)['id']

        # Need to change channels stored on alyx as well as the stored key is not the same as the latest key
        if upload_alyx:
            if alignment_key != self.align_keys_sorted[0]:
                histology.register_aligned_track(self.eid, channels_mlapdv / 1e6,
                                                 chn_coords=chns, one=self.one,
                                                 overwrite=True, channels=self.channels_flag,
                                                 brain_atlas=self.brain_atlas)

                ephys_traj = self.one.alyx.get(f'/trajectories?&probe_insertion={self.eid}'
                                               '&provenance=Ephys aligned histology track',
                                               clobber=True)
                patch_dict = {'json': self.alignments}
                self.one.alyx.rest('trajectories', 'partial_update', id=ephys_traj[0]['id'],
                                   data=patch_dict)

        files_to_register = []
        if upload_flatiron:
            ftp_patcher = FTPPatcher(one=self.one)

            alf_path = self.one.eid2path(self.insertion['session']).joinpath('alf', self.insertion["name"])
            alf_path.mkdir(exist_ok=True, parents=True)

            f_name = alf_path.joinpath('electrodeSites.mlapdv.npy')
            np.save(f_name, channels_mlapdv)
            files_to_register.append(f_name)

            f_name = alf_path.joinpath('electrodeSites.brainLocationIds_ccf_2017.npy')
            np.save(f_name, channels_atlas_id)
            files_to_register.append(f_name)

            f_name = alf_path.joinpath('electrodeSites.localCoordinates.npy')
            np.save(f_name, chns)
            files_to_register.append(f_name)

            probe_collections = self.one.list_collections(self.insertion['session'], filename='channels*',
                                                          collection=f'alf/{self.insertion["name"]}*')

            for collection in probe_collections:
                chns = self.one.load_dataset(self.insertion['session'], 'channels.localCoordinates', collection=collection)
                ephysalign = EphysAlignment(self.xyz_picks, chns[:, 1],
                                            track_prev=track,
                                            feature_prev=feature,
                                            brain_atlas=self.brain_atlas)
                channels_mlapdv = np.int32(ephysalign.get_channel_locations(feature, track) * 1e6)
                channels_atlas_id = ephysalign.get_brain_locations(channels_mlapdv / 1e6)['id']

                alf_path = self.one.eid2path(self.insertion['session']).joinpath(collection)
                alf_path.mkdir(exist_ok=True, parents=True)

                f_name = alf_path.joinpath('channels.mlapdv.npy')
                np.save(f_name, channels_mlapdv)
                files_to_register.append(f_name)

                f_name = alf_path.joinpath('channels.brainLocationIds_ccf_2017.npy')
                np.save(f_name, channels_atlas_id)
                files_to_register.append(f_name)

            self.log.info("Writing datasets to FlatIron")
            ftp_patcher.create_dataset(path=files_to_register,
                                       created_by=self.one.alyx.user)

        return files_to_register

    def update_experimenter_evaluation(self, prev_alignments=None, override=False):

        if not np.any(prev_alignments) and not np.any(self.alignments):
            aligned_traj = self.one.alyx.get(f'/trajectories?&probe_insertion={self.eid}'
                                             '&provenance=Ephys aligned histology track',
                                             clobber=True)
            if len(aligned_traj) > 0:
                self.alignments = aligned_traj[0].get('json', {})
            else:
                self.alignments = {}
                return
        else:
            self.alignments = prev_alignments

        outcomes = [align[2].split(':')[0] for key, align in self.alignments.items()
                    if len(align) == 3]
        if len(outcomes) > 0:
            vals = list(map(QC.validate, outcomes))
            max_qc = np.argmax(vals)
            outcome = outcomes[max_qc]
            self.update(outcome, namespace='experimenter', override=override)
        else:
            self.log.warning(f'No experimenter qc found, qc field of probe insertion {self.eid} '
                             f'will not be updated')


def get_aligned_channels(ins, chn_coords, one, ba=None, save_dir=None):

    ba = ba or AllenAtlas(25)
    depths = chn_coords[:, 1]
    xyz = np.array(ins['json']['xyz_picks']) / 1e6
    traj = one.alyx.rest('trajectories', 'list', probe_insertion=ins['id'],
                         provenance='Ephys aligned histology track')[0]
    align_key = ins['json']['extended_qc']['alignment_stored']
    feature = traj['json'][align_key][0]
    track = traj['json'][align_key][1]
    ephysalign = EphysAlignment(xyz, depths, track_prev=track,
                                feature_prev=feature,
                                brain_atlas=ba, speedy=True)
    channels_mlapdv = np.int32(ephysalign.get_channel_locations(feature, track) * 1e6)
    channels_atlas_ids = ephysalign.get_brain_locations(channels_mlapdv / 1e6)['id']

    out_files = []
    if save_dir is not None:
        f_name = Path(save_dir).joinpath('channels.mlapdv.npy')
        np.save(f_name, channels_mlapdv)
        out_files.append(f_name)

        f_name = Path(save_dir).joinpath('channels.brainLocationIds_ccf_2017.npy')
        np.save(f_name, channels_atlas_ids)
        out_files.append(f_name)

    return out_files
<|MERGE_RESOLUTION|>--- conflicted
+++ resolved
@@ -1,426 +1,423 @@
-import logging
-
-import numpy as np
-from pathlib import Path
-<<<<<<< HEAD
-from one.alf.spec import QC
-=======
-from datetime import date
->>>>>>> cd1e9451
-
-from neuropixel import trace_header
-import spikeglx
-
-from iblatlas.atlas import AllenAtlas
-from ibllib.pipes import histology
-from ibllib.pipes.ephys_alignment import EphysAlignment
-from ibllib.qc import base
-from ibllib.oneibl.patcher import FTPPatcher
-
-_log = logging.getLogger(__name__)
-CRITERIA = {"PASS": 0.8}
-
-
-class AlignmentQC(base.QC):
-    """
-    Class that is used to update the extended_qc of the probe insertion fields with the results
-    from the ephys alignment procedure
-    """
-    def __init__(self, probe_id, one=None, brain_atlas=None, channels=True, collection=None):
-        super().__init__(probe_id, one=one, log=_log, endpoint='insertions')
-
-        # Data
-        self.alignments = None
-        self.xyz_picks = None
-        self.depths = None
-        self.cluster_chns = None
-        self.chn_coords = None
-        self.align_keys_sorted = None
-
-        # Metrics and passed trials
-        self.sim_matrix = None
-        self.criteria = CRITERIA
-
-        # Get the brain atlas
-        self.brain_atlas = brain_atlas or AllenAtlas(25)
-        # Flag for uploading channels to alyx. For testing purposes
-        self.channels_flag = channels
-
-        self.insertion = self.one.alyx.get(f'/insertions/{self.eid}', clobber=True)
-        self.resolved = (self.insertion.get('json', {'temp': 0}).get('extended_qc').
-                         get('alignment_resolved', False))
-
-        self.probe_collection = collection
-
-    def load_data(self, prev_alignments=None, xyz_picks=None, depths=None, cluster_chns=None,
-                  chn_coords=None):
-        """"
-        Load data required to assess alignment qc and compute similarity matrix. If no arguments
-        are given load_data will fetch all the relevant data required
-        """
-        if not np.any(prev_alignments):
-            aligned_traj = self.one.alyx.get(f'/trajectories?&probe_insertion={self.eid}'
-                                             '&provenance=Ephys aligned histology track',
-                                             clobber=True)
-            if len(aligned_traj) > 0:
-                self.alignments = aligned_traj[0].get('json', {})
-            else:
-                self.alignments = {}
-                return
-        else:
-            self.alignments = prev_alignments
-
-        align_keys = [*self.alignments.keys()]
-        self.align_keys_sorted = sorted(align_keys, reverse=True)
-
-        if not np.any(xyz_picks):
-            self.xyz_picks = np.array(self.insertion['json']['xyz_picks']) / 1e6
-        else:
-            self.xyz_picks = xyz_picks
-
-        if len(self.alignments) < 2:
-            return
-
-        if not self.probe_collection:
-            all_collections = self.one.list_collections(self.insertion['session'])
-            if f'alf/{self.insertion["name"]}/pykilosort' in all_collections:
-                self.probe_collection = f'alf/{self.insertion["name"]}/pykilosort'
-            else:
-                self.probe_collection = f'alf/{self.insertion["name"]}'
-
-        if not np.any(chn_coords):
-            self.chn_coords = self.one.load_dataset(self.insertion['session'],
-                                                    'channels.localCoordinates.npy',
-                                                    collection=self.probe_collection)
-        else:
-            self.chn_coords = chn_coords
-
-        if not np.any(depths):
-            self.depths = self.chn_coords[:, 1]
-        else:
-            self.depths = depths
-
-        if not np.any(cluster_chns):
-            self.cluster_chns = self.one.load_dataset(self.insertion['session'],
-                                                      'clusters.channels.npy',
-                                                      collection=self.probe_collection)
-        else:
-            self.cluster_chns = cluster_chns
-
-    def compute(self):
-        """
-        Computes the similarity matrix if > 2 alignments. If no data loaded, wraps around load_data
-        to get all relevant data needed
-        """
-
-        if self.alignments is None:
-            self.load_data()
-
-        if len(self.alignments) < 2:
-            self.log.info(f"Insertion {self.eid}: One or less alignment found...")
-            self.sim_matrix = np.array([len(self.alignments)])
-        else:
-            self.log.info(f"Insertion {self.eid}: Running QC on alignment data...")
-            self.sim_matrix = self.compute_similarity_matrix()
-
-        return self.sim_matrix
-
-    def run(self, update=True, upload_alyx=True, upload_flatiron=True):
-        """
-        Compute alignment_qc for a specified probe insertion and updates extended qc field in alyx.
-        If alignment is resolved and upload flags set to True channels from resolved
-        alignment will be updated to alyx and datasets sent to ibl-ftp-patcher to be uploaded to
-        flatiron
-        """
-        if self.sim_matrix is None:
-            self.compute()
-
-        # Case where the alignment has already been resolved
-        if self.resolved:
-            self.log.info(f"Alignment for insertion {self.eid} already resolved, channels won't be"
-                          f" updated. To force update of channels use "
-                          f"resolve_manual method with force=True")
-            results = {'alignment_count': len(self.alignments)}
-            if update:
-                self.update_extended_qc(results)
-            results.update({'alignment_resolved': True})
-
-        # Case where no alignments have been made
-        elif np.all(self.sim_matrix == 0) and self.sim_matrix.shape[0] == 1:
-            # We don't update database
-            results = {'alignment_resolved': False}
-
-        # Case where only one alignment
-        elif np.all(self.sim_matrix == 1) and self.sim_matrix.shape[0] == 1:
-            results = {'alignment_count': len(self.alignments),
-                       'alignment_stored': self.align_keys_sorted[0],
-                       'alignment_resolved': False}
-            if update:
-                self.update_extended_qc(results)
-
-        # Case where 2 or more alignments and alignments haven't been resolved
-        else:
-            results = self.compute_alignment_status()
-
-            if update:
-                self.update_extended_qc(results)
-
-            if results['alignment_resolved'] and np.bitwise_or(upload_alyx, upload_flatiron):
-                self.upload_channels(results['alignment_stored'], upload_alyx, upload_flatiron)
-
-        return results
-
-    def resolve_manual(self, align_key, update=True, upload_alyx=True, upload_flatiron=False,
-                       force=False):
-        """
-        Method to manually resolve the alignment of a probe insertion with a given alignment
-        regardless of the number of alignments or the alignment qc value. Channels from specified
-        alignment will be uploaded to alyx and datasets sent to ibl-ftp-patcher to be uploaded to
-        flatiron. If alignment already resolved will only upload if force flag set to True
-        """
-
-        if self.sim_matrix is None:
-            self.compute()
-        assert align_key in self.align_keys_sorted, 'align key not recognised'
-
-        if self.resolved == 1 and not force:
-            self.log.info(f"Alignment for insertion {self.eid} already resolved, channels won't be"
-                          f"updated. To overwrite stored channels with alignment {align_key} "
-                          f"set 'force=True'")
-            file_paths = []
-        else:
-            if self.sim_matrix.shape[0] > 1:
-                results = self.compute_alignment_status()
-            else:
-                results = {'alignment_count': self.sim_matrix.shape[0]}
-
-            results['alignment_resolved'] = True
-            results['alignment_stored'] = align_key
-            results['alignment_resolved_by'] = 'experimenter'
-            results['alignment_resolved_date'] = date.today().isoformat()
-
-            if update:
-                self.update_extended_qc(results)
-                file_paths = []
-
-            if upload_alyx or upload_flatiron:
-                file_paths = self.upload_channels(align_key, upload_alyx, upload_flatiron)
-
-        return file_paths
-
-    def compute_similarity_matrix(self):
-        """
-        Computes the similarity matrix between each alignment stored in the ephys aligned
-        trajectory. Similarity matrix based on number of clusters that share brain region and
-        parent brain region
-        """
-
-        r = self.brain_atlas.regions
-
-        clusters = dict()
-        for iK, key in enumerate(self.align_keys_sorted):
-            # Location of reference lines used for alignment
-            feature = np.array(self.alignments[key][0])
-            track = np.array(self.alignments[key][1])
-
-            # Instantiate EphysAlignment object
-            ephysalign = EphysAlignment(self.xyz_picks, self.depths, track_prev=track,
-                                        feature_prev=feature,
-                                        brain_atlas=self.brain_atlas)
-
-            # Find xyz location of all channels
-            xyz_channels = ephysalign.get_channel_locations(feature, track)
-            brain_regions = ephysalign.get_brain_locations(xyz_channels)
-
-            # Find the location of clusters along the alignment
-            cluster_info = dict()
-            cluster_info['brain_id'] = brain_regions['id'][self.cluster_chns]
-            cluster_info['parent_id'] = r.get(ids=cluster_info['brain_id']).parent.astype(int)
-            clusters.update({key: cluster_info})
-
-        sim_matrix = np.zeros((len(self.align_keys_sorted), len(self.align_keys_sorted)))
-
-        for ik, key in enumerate(self.align_keys_sorted):
-            for ikk, key2 in enumerate(self.align_keys_sorted):
-                same_id = np.where(clusters[key]['brain_id'] == clusters[key2]['brain_id'])[0]
-                not_same_id = \
-                    np.where(clusters[key]['brain_id'] != clusters[key2]['brain_id'])[0]
-                same_parent = np.where(clusters[key]['parent_id'][not_same_id] ==
-                                       clusters[key2]['parent_id'][not_same_id])[0]
-                sim_matrix[ik, ikk] = len(same_id) + (len(same_parent) * 0.5)
-        # Normalise
-        sim_matrix_norm = sim_matrix / np.max(sim_matrix)
-
-        return sim_matrix_norm
-
-    def compute_alignment_status(self):
-        """
-        Determine whether alignments agree based on value in similarity matrix. If any alignments
-        have similarity of 0.8 set the alignment to be resolved
-        """
-        # Set diagonals to zero so we don't use those to find max
-        np.fill_diagonal(self.sim_matrix, 0)
-
-        max_sim = np.max(self.sim_matrix)
-
-        results = {'alignment_qc': max_sim,
-                   'alignment_count': self.sim_matrix.shape[0]}
-
-        if max_sim > CRITERIA['PASS']:
-            location = np.where(self.sim_matrix == max_sim)
-            results.update({'alignment_stored': self.align_keys_sorted[np.min(location)]})
-            results.update({'alignment_resolved': True})
-            results.update({'alignment_resolved_by': 'qc'})
-
-        else:
-            results.update({'alignment_stored': self.align_keys_sorted[0]})
-            results.update({'alignment_resolved': False})
-
-        return results
-
-    def upload_channels(self, alignment_key, upload_alyx, upload_flatiron):
-        """
-        Upload channels to alyx and flatiron based on the alignment specified by the alignment key
-        """
-
-        feature = np.array(self.alignments[alignment_key][0])
-        track = np.array(self.alignments[alignment_key][1])
-
-        try:
-            meta_dset = self.one.list_datasets(self.insertion['session'], '*ap.meta',
-                                               collection=f'raw_ephys_data/{self.insertion["name"]}')
-
-            meta_file = self.one.load_dataset(self.insertion['session'], meta_dset[0].split('/')[-1],
-                                              collection=f'raw_ephys_data/{self.insertion["name"]}',
-                                              download_only=True)
-            geometry = spikeglx.read_geometry(meta_file)
-            chns = np.c_[geometry['x'], geometry['y']]
-        except Exception as err:
-            self.log.warning(f"Could not compute channel locations from meta file, errored with message: {err}. "
-                             f"Will use default Neuropixel 1 channels")
-            geometry = trace_header(version=1)
-            chns = np.c_[geometry['x'], geometry['y']]
-
-        ephysalign = EphysAlignment(self.xyz_picks, chns[:, 1],
-                                    track_prev=track,
-                                    feature_prev=feature,
-                                    brain_atlas=self.brain_atlas)
-        channels_mlapdv = np.int32(ephysalign.get_channel_locations(feature, track) * 1e6)
-        channels_atlas_id = ephysalign.get_brain_locations(channels_mlapdv / 1e6)['id']
-
-        # Need to change channels stored on alyx as well as the stored key is not the same as the latest key
-        if upload_alyx:
-            if alignment_key != self.align_keys_sorted[0]:
-                histology.register_aligned_track(self.eid, channels_mlapdv / 1e6,
-                                                 chn_coords=chns, one=self.one,
-                                                 overwrite=True, channels=self.channels_flag,
-                                                 brain_atlas=self.brain_atlas)
-
-                ephys_traj = self.one.alyx.get(f'/trajectories?&probe_insertion={self.eid}'
-                                               '&provenance=Ephys aligned histology track',
-                                               clobber=True)
-                patch_dict = {'json': self.alignments}
-                self.one.alyx.rest('trajectories', 'partial_update', id=ephys_traj[0]['id'],
-                                   data=patch_dict)
-
-        files_to_register = []
-        if upload_flatiron:
-            ftp_patcher = FTPPatcher(one=self.one)
-
-            alf_path = self.one.eid2path(self.insertion['session']).joinpath('alf', self.insertion["name"])
-            alf_path.mkdir(exist_ok=True, parents=True)
-
-            f_name = alf_path.joinpath('electrodeSites.mlapdv.npy')
-            np.save(f_name, channels_mlapdv)
-            files_to_register.append(f_name)
-
-            f_name = alf_path.joinpath('electrodeSites.brainLocationIds_ccf_2017.npy')
-            np.save(f_name, channels_atlas_id)
-            files_to_register.append(f_name)
-
-            f_name = alf_path.joinpath('electrodeSites.localCoordinates.npy')
-            np.save(f_name, chns)
-            files_to_register.append(f_name)
-
-            probe_collections = self.one.list_collections(self.insertion['session'], filename='channels*',
-                                                          collection=f'alf/{self.insertion["name"]}*')
-
-            for collection in probe_collections:
-                chns = self.one.load_dataset(self.insertion['session'], 'channels.localCoordinates', collection=collection)
-                ephysalign = EphysAlignment(self.xyz_picks, chns[:, 1],
-                                            track_prev=track,
-                                            feature_prev=feature,
-                                            brain_atlas=self.brain_atlas)
-                channels_mlapdv = np.int32(ephysalign.get_channel_locations(feature, track) * 1e6)
-                channels_atlas_id = ephysalign.get_brain_locations(channels_mlapdv / 1e6)['id']
-
-                alf_path = self.one.eid2path(self.insertion['session']).joinpath(collection)
-                alf_path.mkdir(exist_ok=True, parents=True)
-
-                f_name = alf_path.joinpath('channels.mlapdv.npy')
-                np.save(f_name, channels_mlapdv)
-                files_to_register.append(f_name)
-
-                f_name = alf_path.joinpath('channels.brainLocationIds_ccf_2017.npy')
-                np.save(f_name, channels_atlas_id)
-                files_to_register.append(f_name)
-
-            self.log.info("Writing datasets to FlatIron")
-            ftp_patcher.create_dataset(path=files_to_register,
-                                       created_by=self.one.alyx.user)
-
-        return files_to_register
-
-    def update_experimenter_evaluation(self, prev_alignments=None, override=False):
-
-        if not np.any(prev_alignments) and not np.any(self.alignments):
-            aligned_traj = self.one.alyx.get(f'/trajectories?&probe_insertion={self.eid}'
-                                             '&provenance=Ephys aligned histology track',
-                                             clobber=True)
-            if len(aligned_traj) > 0:
-                self.alignments = aligned_traj[0].get('json', {})
-            else:
-                self.alignments = {}
-                return
-        else:
-            self.alignments = prev_alignments
-
-        outcomes = [align[2].split(':')[0] for key, align in self.alignments.items()
-                    if len(align) == 3]
-        if len(outcomes) > 0:
-            vals = list(map(QC.validate, outcomes))
-            max_qc = np.argmax(vals)
-            outcome = outcomes[max_qc]
-            self.update(outcome, namespace='experimenter', override=override)
-        else:
-            self.log.warning(f'No experimenter qc found, qc field of probe insertion {self.eid} '
-                             f'will not be updated')
-
-
-def get_aligned_channels(ins, chn_coords, one, ba=None, save_dir=None):
-
-    ba = ba or AllenAtlas(25)
-    depths = chn_coords[:, 1]
-    xyz = np.array(ins['json']['xyz_picks']) / 1e6
-    traj = one.alyx.rest('trajectories', 'list', probe_insertion=ins['id'],
-                         provenance='Ephys aligned histology track')[0]
-    align_key = ins['json']['extended_qc']['alignment_stored']
-    feature = traj['json'][align_key][0]
-    track = traj['json'][align_key][1]
-    ephysalign = EphysAlignment(xyz, depths, track_prev=track,
-                                feature_prev=feature,
-                                brain_atlas=ba, speedy=True)
-    channels_mlapdv = np.int32(ephysalign.get_channel_locations(feature, track) * 1e6)
-    channels_atlas_ids = ephysalign.get_brain_locations(channels_mlapdv / 1e6)['id']
-
-    out_files = []
-    if save_dir is not None:
-        f_name = Path(save_dir).joinpath('channels.mlapdv.npy')
-        np.save(f_name, channels_mlapdv)
-        out_files.append(f_name)
-
-        f_name = Path(save_dir).joinpath('channels.brainLocationIds_ccf_2017.npy')
-        np.save(f_name, channels_atlas_ids)
-        out_files.append(f_name)
-
-    return out_files
+import logging
+
+import numpy as np
+from pathlib import Path
+from one.alf.spec import QC
+from datetime import date
+
+from neuropixel import trace_header
+import spikeglx
+
+from iblatlas.atlas import AllenAtlas
+from ibllib.pipes import histology
+from ibllib.pipes.ephys_alignment import EphysAlignment
+from ibllib.qc import base
+from ibllib.oneibl.patcher import FTPPatcher
+
+_log = logging.getLogger(__name__)
+CRITERIA = {"PASS": 0.8}
+
+
+class AlignmentQC(base.QC):
+    """
+    Class that is used to update the extended_qc of the probe insertion fields with the results
+    from the ephys alignment procedure
+    """
+    def __init__(self, probe_id, one=None, brain_atlas=None, channels=True, collection=None):
+        super().__init__(probe_id, one=one, log=_log, endpoint='insertions')
+
+        # Data
+        self.alignments = None
+        self.xyz_picks = None
+        self.depths = None
+        self.cluster_chns = None
+        self.chn_coords = None
+        self.align_keys_sorted = None
+
+        # Metrics and passed trials
+        self.sim_matrix = None
+        self.criteria = CRITERIA
+
+        # Get the brain atlas
+        self.brain_atlas = brain_atlas or AllenAtlas(25)
+        # Flag for uploading channels to alyx. For testing purposes
+        self.channels_flag = channels
+
+        self.insertion = self.one.alyx.get(f'/insertions/{self.eid}', clobber=True)
+        self.resolved = (self.insertion.get('json', {'temp': 0}).get('extended_qc').
+                         get('alignment_resolved', False))
+
+        self.probe_collection = collection
+
+    def load_data(self, prev_alignments=None, xyz_picks=None, depths=None, cluster_chns=None,
+                  chn_coords=None):
+        """"
+        Load data required to assess alignment qc and compute similarity matrix. If no arguments
+        are given load_data will fetch all the relevant data required
+        """
+        if not np.any(prev_alignments):
+            aligned_traj = self.one.alyx.get(f'/trajectories?&probe_insertion={self.eid}'
+                                             '&provenance=Ephys aligned histology track',
+                                             clobber=True)
+            if len(aligned_traj) > 0:
+                self.alignments = aligned_traj[0].get('json', {})
+            else:
+                self.alignments = {}
+                return
+        else:
+            self.alignments = prev_alignments
+
+        align_keys = [*self.alignments.keys()]
+        self.align_keys_sorted = sorted(align_keys, reverse=True)
+
+        if not np.any(xyz_picks):
+            self.xyz_picks = np.array(self.insertion['json']['xyz_picks']) / 1e6
+        else:
+            self.xyz_picks = xyz_picks
+
+        if len(self.alignments) < 2:
+            return
+
+        if not self.probe_collection:
+            all_collections = self.one.list_collections(self.insertion['session'])
+            if f'alf/{self.insertion["name"]}/pykilosort' in all_collections:
+                self.probe_collection = f'alf/{self.insertion["name"]}/pykilosort'
+            else:
+                self.probe_collection = f'alf/{self.insertion["name"]}'
+
+        if not np.any(chn_coords):
+            self.chn_coords = self.one.load_dataset(self.insertion['session'],
+                                                    'channels.localCoordinates.npy',
+                                                    collection=self.probe_collection)
+        else:
+            self.chn_coords = chn_coords
+
+        if not np.any(depths):
+            self.depths = self.chn_coords[:, 1]
+        else:
+            self.depths = depths
+
+        if not np.any(cluster_chns):
+            self.cluster_chns = self.one.load_dataset(self.insertion['session'],
+                                                      'clusters.channels.npy',
+                                                      collection=self.probe_collection)
+        else:
+            self.cluster_chns = cluster_chns
+
+    def compute(self):
+        """
+        Computes the similarity matrix if > 2 alignments. If no data loaded, wraps around load_data
+        to get all relevant data needed
+        """
+
+        if self.alignments is None:
+            self.load_data()
+
+        if len(self.alignments) < 2:
+            self.log.info(f"Insertion {self.eid}: One or less alignment found...")
+            self.sim_matrix = np.array([len(self.alignments)])
+        else:
+            self.log.info(f"Insertion {self.eid}: Running QC on alignment data...")
+            self.sim_matrix = self.compute_similarity_matrix()
+
+        return self.sim_matrix
+
+    def run(self, update=True, upload_alyx=True, upload_flatiron=True):
+        """
+        Compute alignment_qc for a specified probe insertion and updates extended qc field in alyx.
+        If alignment is resolved and upload flags set to True channels from resolved
+        alignment will be updated to alyx and datasets sent to ibl-ftp-patcher to be uploaded to
+        flatiron
+        """
+        if self.sim_matrix is None:
+            self.compute()
+
+        # Case where the alignment has already been resolved
+        if self.resolved:
+            self.log.info(f"Alignment for insertion {self.eid} already resolved, channels won't be"
+                          f" updated. To force update of channels use "
+                          f"resolve_manual method with force=True")
+            results = {'alignment_count': len(self.alignments)}
+            if update:
+                self.update_extended_qc(results)
+            results.update({'alignment_resolved': True})
+
+        # Case where no alignments have been made
+        elif np.all(self.sim_matrix == 0) and self.sim_matrix.shape[0] == 1:
+            # We don't update database
+            results = {'alignment_resolved': False}
+
+        # Case where only one alignment
+        elif np.all(self.sim_matrix == 1) and self.sim_matrix.shape[0] == 1:
+            results = {'alignment_count': len(self.alignments),
+                       'alignment_stored': self.align_keys_sorted[0],
+                       'alignment_resolved': False}
+            if update:
+                self.update_extended_qc(results)
+
+        # Case where 2 or more alignments and alignments haven't been resolved
+        else:
+            results = self.compute_alignment_status()
+
+            if update:
+                self.update_extended_qc(results)
+
+            if results['alignment_resolved'] and np.bitwise_or(upload_alyx, upload_flatiron):
+                self.upload_channels(results['alignment_stored'], upload_alyx, upload_flatiron)
+
+        return results
+
+    def resolve_manual(self, align_key, update=True, upload_alyx=True, upload_flatiron=False,
+                       force=False):
+        """
+        Method to manually resolve the alignment of a probe insertion with a given alignment
+        regardless of the number of alignments or the alignment qc value. Channels from specified
+        alignment will be uploaded to alyx and datasets sent to ibl-ftp-patcher to be uploaded to
+        flatiron. If alignment already resolved will only upload if force flag set to True
+        """
+
+        if self.sim_matrix is None:
+            self.compute()
+        assert align_key in self.align_keys_sorted, 'align key not recognised'
+
+        if self.resolved == 1 and not force:
+            self.log.info(f"Alignment for insertion {self.eid} already resolved, channels won't be"
+                          f"updated. To overwrite stored channels with alignment {align_key} "
+                          f"set 'force=True'")
+            file_paths = []
+        else:
+            if self.sim_matrix.shape[0] > 1:
+                results = self.compute_alignment_status()
+            else:
+                results = {'alignment_count': self.sim_matrix.shape[0]}
+
+            results['alignment_resolved'] = True
+            results['alignment_stored'] = align_key
+            results['alignment_resolved_by'] = 'experimenter'
+            results['alignment_resolved_date'] = date.today().isoformat()
+
+            if update:
+                self.update_extended_qc(results)
+                file_paths = []
+
+            if upload_alyx or upload_flatiron:
+                file_paths = self.upload_channels(align_key, upload_alyx, upload_flatiron)
+
+        return file_paths
+
+    def compute_similarity_matrix(self):
+        """
+        Computes the similarity matrix between each alignment stored in the ephys aligned
+        trajectory. Similarity matrix based on number of clusters that share brain region and
+        parent brain region
+        """
+
+        r = self.brain_atlas.regions
+
+        clusters = dict()
+        for iK, key in enumerate(self.align_keys_sorted):
+            # Location of reference lines used for alignment
+            feature = np.array(self.alignments[key][0])
+            track = np.array(self.alignments[key][1])
+
+            # Instantiate EphysAlignment object
+            ephysalign = EphysAlignment(self.xyz_picks, self.depths, track_prev=track,
+                                        feature_prev=feature,
+                                        brain_atlas=self.brain_atlas)
+
+            # Find xyz location of all channels
+            xyz_channels = ephysalign.get_channel_locations(feature, track)
+            brain_regions = ephysalign.get_brain_locations(xyz_channels)
+
+            # Find the location of clusters along the alignment
+            cluster_info = dict()
+            cluster_info['brain_id'] = brain_regions['id'][self.cluster_chns]
+            cluster_info['parent_id'] = r.get(ids=cluster_info['brain_id']).parent.astype(int)
+            clusters.update({key: cluster_info})
+
+        sim_matrix = np.zeros((len(self.align_keys_sorted), len(self.align_keys_sorted)))
+
+        for ik, key in enumerate(self.align_keys_sorted):
+            for ikk, key2 in enumerate(self.align_keys_sorted):
+                same_id = np.where(clusters[key]['brain_id'] == clusters[key2]['brain_id'])[0]
+                not_same_id = \
+                    np.where(clusters[key]['brain_id'] != clusters[key2]['brain_id'])[0]
+                same_parent = np.where(clusters[key]['parent_id'][not_same_id] ==
+                                       clusters[key2]['parent_id'][not_same_id])[0]
+                sim_matrix[ik, ikk] = len(same_id) + (len(same_parent) * 0.5)
+        # Normalise
+        sim_matrix_norm = sim_matrix / np.max(sim_matrix)
+
+        return sim_matrix_norm
+
+    def compute_alignment_status(self):
+        """
+        Determine whether alignments agree based on value in similarity matrix. If any alignments
+        have similarity of 0.8 set the alignment to be resolved
+        """
+        # Set diagonals to zero so we don't use those to find max
+        np.fill_diagonal(self.sim_matrix, 0)
+
+        max_sim = np.max(self.sim_matrix)
+
+        results = {'alignment_qc': max_sim,
+                   'alignment_count': self.sim_matrix.shape[0]}
+
+        if max_sim > CRITERIA['PASS']:
+            location = np.where(self.sim_matrix == max_sim)
+            results.update({'alignment_stored': self.align_keys_sorted[np.min(location)]})
+            results.update({'alignment_resolved': True})
+            results.update({'alignment_resolved_by': 'qc'})
+
+        else:
+            results.update({'alignment_stored': self.align_keys_sorted[0]})
+            results.update({'alignment_resolved': False})
+
+        return results
+
+    def upload_channels(self, alignment_key, upload_alyx, upload_flatiron):
+        """
+        Upload channels to alyx and flatiron based on the alignment specified by the alignment key
+        """
+
+        feature = np.array(self.alignments[alignment_key][0])
+        track = np.array(self.alignments[alignment_key][1])
+
+        try:
+            meta_dset = self.one.list_datasets(self.insertion['session'], '*ap.meta',
+                                               collection=f'raw_ephys_data/{self.insertion["name"]}')
+
+            meta_file = self.one.load_dataset(self.insertion['session'], meta_dset[0].split('/')[-1],
+                                              collection=f'raw_ephys_data/{self.insertion["name"]}',
+                                              download_only=True)
+            geometry = spikeglx.read_geometry(meta_file)
+            chns = np.c_[geometry['x'], geometry['y']]
+        except Exception as err:
+            self.log.warning(f"Could not compute channel locations from meta file, errored with message: {err}. "
+                             f"Will use default Neuropixel 1 channels")
+            geometry = trace_header(version=1)
+            chns = np.c_[geometry['x'], geometry['y']]
+
+        ephysalign = EphysAlignment(self.xyz_picks, chns[:, 1],
+                                    track_prev=track,
+                                    feature_prev=feature,
+                                    brain_atlas=self.brain_atlas)
+        channels_mlapdv = np.int32(ephysalign.get_channel_locations(feature, track) * 1e6)
+        channels_atlas_id = ephysalign.get_brain_locations(channels_mlapdv / 1e6)['id']
+
+        # Need to change channels stored on alyx as well as the stored key is not the same as the latest key
+        if upload_alyx:
+            if alignment_key != self.align_keys_sorted[0]:
+                histology.register_aligned_track(self.eid, channels_mlapdv / 1e6,
+                                                 chn_coords=chns, one=self.one,
+                                                 overwrite=True, channels=self.channels_flag,
+                                                 brain_atlas=self.brain_atlas)
+
+                ephys_traj = self.one.alyx.get(f'/trajectories?&probe_insertion={self.eid}'
+                                               '&provenance=Ephys aligned histology track',
+                                               clobber=True)
+                patch_dict = {'json': self.alignments}
+                self.one.alyx.rest('trajectories', 'partial_update', id=ephys_traj[0]['id'],
+                                   data=patch_dict)
+
+        files_to_register = []
+        if upload_flatiron:
+            ftp_patcher = FTPPatcher(one=self.one)
+
+            alf_path = self.one.eid2path(self.insertion['session']).joinpath('alf', self.insertion["name"])
+            alf_path.mkdir(exist_ok=True, parents=True)
+
+            f_name = alf_path.joinpath('electrodeSites.mlapdv.npy')
+            np.save(f_name, channels_mlapdv)
+            files_to_register.append(f_name)
+
+            f_name = alf_path.joinpath('electrodeSites.brainLocationIds_ccf_2017.npy')
+            np.save(f_name, channels_atlas_id)
+            files_to_register.append(f_name)
+
+            f_name = alf_path.joinpath('electrodeSites.localCoordinates.npy')
+            np.save(f_name, chns)
+            files_to_register.append(f_name)
+
+            probe_collections = self.one.list_collections(self.insertion['session'], filename='channels*',
+                                                          collection=f'alf/{self.insertion["name"]}*')
+
+            for collection in probe_collections:
+                chns = self.one.load_dataset(self.insertion['session'], 'channels.localCoordinates', collection=collection)
+                ephysalign = EphysAlignment(self.xyz_picks, chns[:, 1],
+                                            track_prev=track,
+                                            feature_prev=feature,
+                                            brain_atlas=self.brain_atlas)
+                channels_mlapdv = np.int32(ephysalign.get_channel_locations(feature, track) * 1e6)
+                channels_atlas_id = ephysalign.get_brain_locations(channels_mlapdv / 1e6)['id']
+
+                alf_path = self.one.eid2path(self.insertion['session']).joinpath(collection)
+                alf_path.mkdir(exist_ok=True, parents=True)
+
+                f_name = alf_path.joinpath('channels.mlapdv.npy')
+                np.save(f_name, channels_mlapdv)
+                files_to_register.append(f_name)
+
+                f_name = alf_path.joinpath('channels.brainLocationIds_ccf_2017.npy')
+                np.save(f_name, channels_atlas_id)
+                files_to_register.append(f_name)
+
+            self.log.info("Writing datasets to FlatIron")
+            ftp_patcher.create_dataset(path=files_to_register,
+                                       created_by=self.one.alyx.user)
+
+        return files_to_register
+
+    def update_experimenter_evaluation(self, prev_alignments=None, override=False):
+
+        if not np.any(prev_alignments) and not np.any(self.alignments):
+            aligned_traj = self.one.alyx.get(f'/trajectories?&probe_insertion={self.eid}'
+                                             '&provenance=Ephys aligned histology track',
+                                             clobber=True)
+            if len(aligned_traj) > 0:
+                self.alignments = aligned_traj[0].get('json', {})
+            else:
+                self.alignments = {}
+                return
+        else:
+            self.alignments = prev_alignments
+
+        outcomes = [align[2].split(':')[0] for key, align in self.alignments.items()
+                    if len(align) == 3]
+        if len(outcomes) > 0:
+            vals = list(map(QC.validate, outcomes))
+            max_qc = np.argmax(vals)
+            outcome = outcomes[max_qc]
+            self.update(outcome, namespace='experimenter', override=override)
+        else:
+            self.log.warning(f'No experimenter qc found, qc field of probe insertion {self.eid} '
+                             f'will not be updated')
+
+
+def get_aligned_channels(ins, chn_coords, one, ba=None, save_dir=None):
+
+    ba = ba or AllenAtlas(25)
+    depths = chn_coords[:, 1]
+    xyz = np.array(ins['json']['xyz_picks']) / 1e6
+    traj = one.alyx.rest('trajectories', 'list', probe_insertion=ins['id'],
+                         provenance='Ephys aligned histology track')[0]
+    align_key = ins['json']['extended_qc']['alignment_stored']
+    feature = traj['json'][align_key][0]
+    track = traj['json'][align_key][1]
+    ephysalign = EphysAlignment(xyz, depths, track_prev=track,
+                                feature_prev=feature,
+                                brain_atlas=ba, speedy=True)
+    channels_mlapdv = np.int32(ephysalign.get_channel_locations(feature, track) * 1e6)
+    channels_atlas_ids = ephysalign.get_brain_locations(channels_mlapdv / 1e6)['id']
+
+    out_files = []
+    if save_dir is not None:
+        f_name = Path(save_dir).joinpath('channels.mlapdv.npy')
+        np.save(f_name, channels_mlapdv)
+        out_files.append(f_name)
+
+        f_name = Path(save_dir).joinpath('channels.brainLocationIds_ccf_2017.npy')
+        np.save(f_name, channels_atlas_ids)
+        out_files.append(f_name)
+
+    return out_files