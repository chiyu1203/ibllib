from pathlib import Path
import json
import datetime
import logging
<<<<<<< HEAD
import itertools

from pkg_resources import parse_version
from one.alf.files import get_session_path, folder_parts, get_alf_path
from one.registration import RegistrationClient, get_dataset_type
from one.remote.globus import get_local_endpoint_id, get_lab_from_endpoint_id
from one.webclient import AlyxClient
from one.converters import ConversionMixin
=======
import re
import shutil
from requests import HTTPError

from pkg_resources import parse_version
from dateutil import parser as dateparser
from iblutil.io import hashfile
from one.alf.files import get_session_path, folder_parts
>>>>>>> b483149e
import one.alf.exceptions as alferr
from one.util import datasets2records, ensure_list

import ibllib
import ibllib.io.extractors.base
from ibllib.time import isostr2date
import ibllib.io.raw_data_loaders as raw
from ibllib.io import session_params

_logger = logging.getLogger(__name__)
EXCLUDED_EXTENSIONS = ['.flag', '.error', '.avi']
REGISTRATION_GLOB_PATTERNS = ['alf/**/*.*',
                              'raw_behavior_data/**/_iblrig_*.*',
                              'raw_task_data_*/**/_iblrig_*.*',
                              'raw_passive_data/**/_iblrig_*.*',
                              'raw_behavior_data/**/_iblmic_*.*',
                              'raw_video_data/**/_iblrig_*.*',
                              'raw_video_data/**/_ibl_*.*',
                              'raw_ephys_data/**/_iblrig_*.*',
                              'raw_ephys_data/**/_spikeglx_*.*',
                              'raw_ephys_data/**/_iblqc_*.*',
                              'spikesorters/**/_kilosort_*.*'
                              'spikesorters/**/_kilosort_*.*',
                              'raw_widefield_data/**/_ibl_*.*',
                              'raw_photometry_data/**/_neurophotometrics_*.*',
                              ]


def register_dataset(file_list, one=None, exists=False, versions=None, **kwargs):
    """
    Registers a set of files belonging to a session only on the server.

    Parameters
    ----------
    file_list : list, str, pathlib.Path
        A filepath (or list thereof) of ALF datasets to register to Alyx.
    one : one.api.OneAlyx
        An instance of ONE.
    exists : bool
        Whether files exist in the repository. May be set to False when registering files
        before copying to the repository.
    versions : str, list of str
        Optional version tags, defaults to the current ibllib version.
    kwargs
        Optional keyword arguments for one.registration.RegistrationClient.register_files.

    Returns
    -------
    list of dicts, dict
        A list of newly created Alyx dataset records or the registration data if dry.

    Notes
    -----
    - If a repository is passed, server_only will be set to True.

    See Also
    --------
    one.registration.RegistrationClient.register_files
    """
    if not file_list:
        return
<<<<<<< HEAD
    elif isinstance(file_list, (str, Path)):
        file_list = [file_list]

    assert len(set(get_session_path(f) for f in file_list)) == 1
    assert all(Path(f).exists() for f in file_list)

    client = IBLRegistrationClient(one)
    # If the repository is specified then for the registration client we want server_only=True to
    # make sure we don't make any other repositories for the lab
    if kwargs.get('repository') and not kwargs.get('server_only', False):
        kwargs['server_only'] = True

    return client.register_files(file_list, versions=versions or ibllib.__version__, exists=exists, **kwargs)


def register_session_raw_data(session_path, one=None, overwrite=False, **kwargs):
=======
    elif not isinstance(file_list, list):
        file_list = [Path(file_list)]

    assert len(set([get_session_path(f) for f in file_list])) == 1
    assert all([Path(f).exists() for f in file_list])
    if versions is None:
        versions = ibllib.__version__
    if isinstance(versions, str):
        versions = [versions for _ in file_list]
    assert isinstance(versions, list) and len(versions) == len(file_list)

    # computing the md5 can be very long, so this is an option to skip if the file is bigger
    # than a certain threshold
    if max_md5_size:
        hashes = [hashfile.md5(p) if
                  p.stat().st_size < max_md5_size else None for p in file_list]
    else:
        hashes = [hashfile.md5(p) for p in file_list]

    session_path = get_session_path(file_list[0])

    # first register the file
    r = {'created_by': created_by,
         'path': session_path.relative_to((session_path.parents[2])).as_posix(),
         'filenames': [p.relative_to(session_path).as_posix() for p in file_list],
         'name': repository,
         'server_only': server_only,
         'hashes': hashes,
         'filesizes': [p.stat().st_size for p in file_list],
         'versions': versions,
         'default': default,
         'exists': exists,
         'check_protected': True}  # flag to see if any datasets are protected

    if not dry:
        if one is None:
            one = ONE(cache_rest=None)
        try:
            response = one.alyx.rest('register-file', 'create', data=r, no_cache=True)
            for p in file_list:
                _logger.info(f"ALYX REGISTERED DATA: {p}")
            return response
        except HTTPError as err:
            err_message = json.loads(err.response.text)
            if err_message['status_code'] == 403 and err_message['error'] == 'One or more datasets is protected':

                response = err_message['details']
                today_revision = datetime.datetime.today().strftime('%Y-%m-%d')
                new_file_list = []

                for fl, res in zip(file_list, response):
                    (name, prot_info), = res.items()

                    # Dataset has not yet been registered
                    if prot_info == []:
                        new_file_list.append(fl)
                        continue
                    else:
                        # Check to see if the file path already has a revision in it
                        file_revision = folder_parts(fl, as_dict=True)['revision']

                        if file_revision:
                            # Find existing protected revisions
                            existing_revisions = [key for pr in prot_info for key, val in pr.items() if val]
                            # If the revision explicitly defined by the user doesn't exist or is not protected, register as is
                            if file_revision not in existing_revisions:
                                revision_path = fl.parent
                            else:
                                i = 97  # equivalent to 'a'
                                new_revision = file_revision + chr(i).lower()
                                # Find the next subrevision that isn't protected
                                while new_revision in existing_revisions:
                                    i += 1
                                    new_revision = file_revision + chr(i).lower()
                                revision_path = fl.parent.parent.joinpath(f'#{new_revision}#')

                            if revision_path != fl.parent:
                                revision_path.mkdir(exist_ok=True)
                                shutil.move(fl, revision_path.joinpath(fl.name))
                            new_file_list.append(revision_path.joinpath(fl.name))
                            continue
                        else:
                            fl_path = fl.parent

                        assert name == fl_path.relative_to(session_path).joinpath(fl.name).as_posix()

                        # Find info about the latest revision, N.B on django side prot_info is sorted by latest revisions first
                        (latest_revision, protected), = prot_info[0].items()

                        # If the latest revision is the original and it is unprotected no need for revision
                        # e.g {'clusters.amp.npy': [{'': False}]}
                        if latest_revision == '' and not protected:
                            # Use original path
                            revision_path = fl_path

                        # If there already is a revision but it is unprotected, move into this revision folder
                        # e.g {'clusters.amp.npy': [{'2022-10-31': False}, {'2022-05-31': True}, {'': True}]}
                        elif not protected:
                            # Check that the latest_revision has the date naming convention we expect 'YYYY-MM-DD'
                            try:
                                _ = datetime.datetime.strptime(latest_revision[:10], '%Y-%m-%d')
                                revision_path = fl_path.joinpath(f'#{latest_revision}#')
                            # If it doesn't it probably has been made manually so we don't want to overwrite this and instead
                            # use today's date
                            except ValueError:
                                revision_path = fl_path.joinpath(f'#{today_revision}#')

                        # If protected and the latest protected revision is from today we need to make a subrevision
                        elif protected and today_revision in latest_revision:
                            if latest_revision == today_revision:
                                new_revision = today_revision + 'a'
                            else:
                                alpha = latest_revision[-1]
                                new_revision = today_revision + chr(ord(alpha) + 1).lower()

                            revision_path = fl_path.joinpath(f'#{new_revision}#')

                        # Otherwise cases move into revision from today
                        # e.g {'clusters.amp.npy': [{'': True}]}
                        # e.g {'clusters.amp.npy': [{'2022-10-31': True}, {'': True}]}
                        else:
                            revision_path = fl_path.joinpath(f'#{today_revision}#')

                        # Only move for the cases where a revision folder has been made
                        if revision_path != fl_path:
                            revision_path.mkdir(exist_ok=True)
                            shutil.move(fl, revision_path.joinpath(fl.name))
                        new_file_list.append(revision_path.joinpath(fl.name))

                file_list = new_file_list

                r = {'created_by': created_by,
                     'path': session_path.relative_to((session_path.parents[2])).as_posix(),
                     'filenames': [p.relative_to(session_path).as_posix() for p in file_list],
                     'name': repository,
                     'server_only': server_only,
                     'hashes': hashes,
                     'filesizes': [p.stat().st_size for p in file_list],
                     'versions': versions,
                     'default': default,
                     'exists': exists,
                     'check_protected': False}

                response = one.alyx.rest('register-file', 'create', data=r, no_cache=True)
                for p in file_list:
                    _logger.info(f"ALYX REGISTERED DATA: {p}")
                return response
            else:
                raise err


def register_session_raw_data(session_path, one=None, overwrite=False, dry=False, **kwargs):
>>>>>>> b483149e
    """
    Registers all files corresponding to raw data files to Alyx. It will select files that
    match Alyx registration patterns.

    Parameters
    ----------
    session_path : str, pathlib.Path
        The local session path.
    one : one.api.OneAlyx
        An instance of ONE.
    overwrite : bool
        If set to True, will patch the datasets. It will take very long. If set to False (default)
        will skip all already registered data.
    **kwargs
        Optional keyword arguments for one.registration.RegistrationClient.register_files.

    Returns
    -------
    list of pathlib.Path
        A list of raw dataset paths.
    list of dicts, dict
        A list of newly created Alyx dataset records or the registration data if dry.
    """
    client = IBLRegistrationClient(one)
    session_path = Path(session_path)
    eid = one.path2eid(session_path, query_type='remote')  # needs to make sure we're up to date
    if not eid:
        raise alferr.ALFError(f'Session does not exist on Alyx: {get_alf_path(session_path)}')
    # find all files that are in a raw data collection
    file_list = [f for f in client.find_files(session_path)
                 if f.relative_to(session_path).as_posix().startswith('raw')]
    # unless overwrite is True, filter out the datasets that already exist
    if not overwrite:
        # query the database for existing datasets on the session and allowed dataset types
        dsets = datasets2records(one.alyx.rest('datasets', 'list', session=eid))
        already_registered = list(map(session_path.joinpath, dsets['rel_path']))
        file_list = list(filter(lambda f: f not in already_registered, file_list))

    kwargs['repository'] = get_local_data_repository(one.alyx)
    kwargs['server_only'] = True

    response = client.register_files(file_list, versions=ibllib.__version__, exists=False, **kwargs)
    return file_list, response


class IBLRegistrationClient(RegistrationClient):
    """
    Object that keeps the ONE instance and provides method to create sessions and register data.
    """

    def register_session(self, ses_path, file_list=True, projects=None, procedures=None):
        """
        Register an IBL Bpod session in Alyx.

        Parameters
        ----------
        ses_path : str, pathlib.Path
            The local session path.
        file_list : bool, list
            An optional list of file paths to register.  If True, all valid files within the
            session folder are registered.  If False, no files are registered.
        projects: str, list
            The project(s) to which the experiment belongs (optional).
        procedures : str, list
            An optional list of procedures, e.g. 'Behavior training/tasks'.

        Returns
        -------
        dict
            An Alyx session record.

        Notes
        -----
        For a list of available projects:
        >>> sorted(proj['name'] for proj in one.alyx.rest('projects', 'list'))
        For a list of available procedures:
        >>> sorted(proc['name'] for proc in one.alyx.rest('procedures', 'list'))
        """
        if isinstance(ses_path, str):
            ses_path = Path(ses_path)

        # Read in the experiment description file if it exists and get projects and procedures from here
        experiment_description_file = session_params.read_params(ses_path)
        if experiment_description_file is None:
            collections = ['raw_behavior_data']
        else:
            projects = experiment_description_file.get('projects', projects)
            procedures = experiment_description_file.get('procedures', procedures)
            collections = ensure_list(session_params.get_task_collection(experiment_description_file))

        # read meta data from the rig for the session from the task settings file
        task_data = (raw.load_bpod(ses_path, collection) for collection in sorted(collections))
        # Filter collections where settings file was not found
        if not (task_data := list(zip(*filter(lambda x: x[0] is not None, task_data)))):
            raise ValueError(f'_iblrig_taskSettings.raw.json not found in {ses_path} Abort.')
        settings, task_data = task_data
        if len(settings) != len(collections):
            raise ValueError(f'_iblrig_taskSettings.raw.json not found in {ses_path} Abort.')

        # Do some validation
        _, subject, date, number, *_ = folder_parts(ses_path)
        assert len({x['SUBJECT_NAME'] for x in settings}) == 1 and settings[0]['SUBJECT_NAME'] == subject
        assert len({x['SESSION_DATE'] for x in settings}) == 1 and settings[0]['SESSION_DATE'] == date
        assert len({x['SESSION_NUMBER'] for x in settings}) == 1 and settings[0]['SESSION_NUMBER'] == number
        assert len({x['IS_MOCK'] for x in settings}) == 1
        assert len({md['PYBPOD_BOARD'] for md in settings}) == 1
        assert len({md.get('IBLRIG_VERSION') for md in settings}) == 1
        assert len({md['IBLRIG_VERSION_TAG'] for md in settings}) == 1

        # query Alyx endpoints for subject, error if not found
        subject = self.assert_exists(subject, 'subjects')

        # look for a session from the same subject, same number on the same day
        session_id, session = self.one.search(subject=subject['nickname'],
                                              date_range=date,
                                              number=number,
                                              details=True, query_type='remote')
        users = []
        for user in filter(None, map(lambda x: x.get('PYBPOD_CREATOR'), settings)):
            user = self.assert_exists(user[0], 'users')  # user is list of [username, uuid]
            users.append(user['username'])

        # extract information about session duration and performance
        start_time, end_time = _get_session_times(str(ses_path), settings, task_data)
        n_trials, n_correct_trials = _get_session_performance(settings, task_data)

        # TODO Add task_protocols to Alyx sessions endpoint
        task_protocols = [md['PYBPOD_PROTOCOL'] + md['IBLRIG_VERSION_TAG'] for md in settings]
        # unless specified label the session projects with subject projects
        projects = subject['projects'] if projects is None else projects
        # makes sure projects is a list
        projects = [projects] if isinstance(projects, str) else projects

        # unless specified label the session procedures with task protocol lookup
        procedures = procedures or list(set(filter(None, map(self._alyx_procedure_from_task, task_protocols))))
        procedures = [procedures] if isinstance(procedures, str) else procedures
        json_fields_names = ['IS_MOCK', 'IBLRIG_VERSION']
        json_field = {k: settings[0].get(k) for k in json_fields_names}
        # The poo count field is only updated if the field is defined in at least one of the settings
        poo_counts = [md.get('POOP_COUNT') for md in settings if md.get('POOP_COUNT') is not None]
        if poo_counts:
            json_field['POOP_COUNT'] = int(sum(poo_counts))

        if not session:  # Create session and weighings
            ses_ = {'subject': subject['nickname'],
                    'users': users or [subject['responsible_user']],
                    'location': settings[0]['PYBPOD_BOARD'],
                    'procedures': procedures,
                    'lab': subject['lab'],
                    'projects': projects,
                    'type': 'Experiment',
                    'task_protocol': '/'.join(task_protocols),
                    'number': number,
                    'start_time': self.ensure_ISO8601(start_time),
                    'end_time': self.ensure_ISO8601(end_time) if end_time else None,
                    'n_correct_trials': n_correct_trials,
                    'n_trials': n_trials,
                    'json': json_field
                    }
            session = self.one.alyx.rest('sessions', 'create', data=ses_)
            # Submit weights
            for md in filter(lambda md: md.get('SUBJECT_WEIGHT') is not None, settings):
                user = md.get('PYBPOD_CREATOR')
                user = user[0] if user[0] in users else self.one.alyx.user
                self.register_weight(subject['nickname'], md['SUBJECT_WEIGHT'],
                                     date_time=md['SESSION_DATETIME'], user=user)
        else:  # if session exists update the JSON field
            session = self.one.alyx.rest('sessions', 'read', id=session_id[0], no_cache=True)
            self.one.alyx.json_field_update('sessions', session['id'], data=json_field)

        _logger.info(session['url'] + ' ')
        # create associated water administration if not found
        if not session['wateradmin_session_related'] and any(task_data):
            for md, d in zip(settings, task_data):
                if d is None:
                    continue
                _, _end_time = _get_session_times(ses_path, md, d)
                user = md.get('PYBPOD_CREATOR')
                user = user[0] if user[0] in users else self.one.alyx.user
                if (volume := d[-1]['water_delivered'] / 1000) > 0:
                    self.register_water_administration(
                        subject['nickname'], volume, date_time=_end_time or end_time, user=user,
                        session=session['id'], water_type=md.get('REWARD_TYPE') or 'Water')
        # at this point the session has been created. If create only, exit
        if not file_list:
            return session, None

        # register all files that match the Alyx patterns and file_list
        rename_files_compatibility(ses_path, settings[0]['IBLRIG_VERSION_TAG'])
        F = filter(lambda x: self._register_bool(x.name, file_list), self.find_files(ses_path))
        recs = self.register_files(F, created_by=users[0] if users else None, versions=ibllib.__version__)
        return session, recs

    @staticmethod
    def _register_bool(fn, file_list):
        if isinstance(file_list, bool):
            return file_list
        if isinstance(file_list, str):
            file_list = [file_list]
        return any(str(fil) in fn for fil in file_list)

    @staticmethod
    def _alyx_procedure_from_task(task_protocol):
        task_type = ibllib.io.extractors.base.get_task_extractor_type(task_protocol)
        procedure = _alyx_procedure_from_task_type(task_type)
        return procedure or []

    def find_files(self, session_path):
        """Similar to base class method but further filters by name and extension.

        In addition to finding files that match Excludes files
        whose extension is in EXCLUDED_EXTENSIONS, or that don't match the patterns in
        REGISTRATION_GLOB_PATTERNS.

        Parameters
        ----------
        session_path : str, pathlib.Path
            The session path to search.

        Yields
        -------
        pathlib.Path
            File paths that match the dataset type patterns in Alyx and registration glob patterns.
        """
        files = itertools.chain.from_iterable(session_path.glob(x) for x in REGISTRATION_GLOB_PATTERNS)
        for file in filter(lambda x: x.suffix not in EXCLUDED_EXTENSIONS, files):
            try:
                get_dataset_type(file, self.dtypes)
                yield file
            except ValueError as ex:
                _logger.error(ex)


def _alyx_procedure_from_task_type(task_type):
    lookup = {'biased': 'Behavior training/tasks',
              'biased_opto': 'Behavior training/tasks',
              'habituation': 'Behavior training/tasks',
              'training': 'Behavior training/tasks',
              'ephys': 'Ephys recording with acute probe(s)',
              'ephys_biased_opto': 'Ephys recording with acute probe(s)',
              'ephys_passive_opto': 'Ephys recording with acute probe(s)',
              'ephys_replay': 'Ephys recording with acute probe(s)',
              'ephys_training': 'Ephys recording with acute probe(s)',
              'mock_ephys': 'Ephys recording with acute probe(s)',
              'sync_ephys': 'Ephys recording with acute probe(s)'}
    try:
        # look if there are tasks in the personal projects repo with procedures
        import projects.base
        custom_tasks = Path(projects.base.__file__).parent.joinpath('task_type_procedures.json')
        with open(custom_tasks) as fp:
            lookup.update(json.load(fp))
    except (ModuleNotFoundError, FileNotFoundError):
        pass
    if task_type in lookup:
        return lookup[task_type]


def rename_files_compatibility(ses_path, version_tag):
    if not version_tag:
        return
    if parse_version(version_tag) <= parse_version('3.2.3'):
        task_code = ses_path.glob('**/_ibl_trials.iti_duration.npy')
        for fn in task_code:
            fn.replace(fn.parent.joinpath('_ibl_trials.itiDuration.npy'))
    task_code = ses_path.glob('**/_iblrig_taskCodeFiles.raw.zip')
    for fn in task_code:
        fn.replace(fn.parent.joinpath('_iblrig_codeFiles.raw.zip'))


def _get_session_times(fn, md, ses_data):
    """
    Get session start and end time from the Bpod data.

    Parameters
    ----------
    fn : str, pathlib.Path
        Session/task identifier. Only used in warning logs.
    md : dict, list of dict
        A session parameters dictionary or list thereof.
    ses_data : dict, list of dict
        A session data dictionary or list thereof.

    Returns
    -------
    datetime.datetime
        The datetime of the start of the session.
    datetime.datetime
        The datetime of the end of the session, or None is ses_data is None.
    """
    if isinstance(md, dict):
        start_time = _start_time = isostr2date(md['SESSION_DATETIME'])
    else:
        start_time = isostr2date(md[0]['SESSION_DATETIME'])
        _start_time = isostr2date(md[-1]['SESSION_DATETIME'])
        assert isinstance(ses_data, (list, tuple)) and len(ses_data) == len(md)
        assert len(md) == 1 or start_time < _start_time
        ses_data = ses_data[-1]
    if not ses_data:
        return start_time, None
    c = ses_duration_secs = 0
    for sd in reversed(ses_data):
        ses_duration_secs = (sd['behavior_data']['Trial end timestamp'] -
                             sd['behavior_data']['Bpod start timestamp'])
        if ses_duration_secs < (6 * 3600):
            break
        c += 1
    if c:
        _logger.warning(('Trial end timestamps of last %i trials above 6 hours '
                         '(most likely corrupt): %s'), c, str(fn))
    end_time = _start_time + datetime.timedelta(seconds=ses_duration_secs)
    return start_time, end_time


def _get_session_performance(md, ses_data):
    """
    Get performance about the session from Bpod data.
    Note: This does not support custom protocols.

    Parameters
    ----------
    md : dict, list of dict
        A session parameters dictionary or list thereof.
    ses_data : dict, list of dict
        A session data dictionary or list thereof.

    Returns
    -------
    int
        The total number of trials across protocols.
    int
        The total number of correct trials across protocols.
    """
    if not any(filter(None, ses_data or None)):
        return None, None

    if isinstance(md, dict):
        ses_data = [ses_data]
        md = [md]
    else:
        assert isinstance(ses_data, (list, tuple)) and len(ses_data) == len(md)

    # For now just remove missing session data, long run move this function into extractors
    ses_data = [sd for sd in ses_data if sd]
    n_trials = [x[-1]['trial_num'] for x in ses_data]
    # checks that the number of actual trials and labeled number of trials check out
    assert all(len(x) == n for x, n in zip(ses_data, n_trials))
    # task specific logic
    n_correct_trials = []
    for data, proc in zip(ses_data, map(lambda x: x.get('PYBPOD_PROTOCOL', ''), md)):
        if 'habituationChoiceWorld' in proc:
            n_correct_trials.append(0)
        else:
            n_correct_trials.append(data[-1]['ntrials_correct'])

    return sum(n_trials), sum(n_correct_trials)


def get_local_data_repository(ac):
    """
    Get local data repo name from Globus client.

    Parameters
    ----------
    ac : one.webclient.AlyxClient
        An AlyxClient instance for querying data repositories.

    Returns
    -------
    str
        The (first) data repository associated with the local Globus endpoint ID.
    """
    try:
        assert ac
        globus_id = get_local_endpoint_id()
    except AssertionError:
        return

    data_repo = ac.rest('data-repository', 'list', globus_endpoint_id=globus_id)
    return next((da['name'] for da in data_repo), None)


def get_lab(session_path, alyx=None):
    """
    Get lab from a session path using the subject name.

    On local lab servers, the lab name is not in the ALF path and the globus endpoint ID may be
    associated with multiple labs, so lab name is fetched from the subjects endpoint.

    Parameters
    ----------
    session_path : str, pathlib.Path
        The session path from which to determine the lab name.
    alyx : one.webclient.AlyxClient
        An AlyxClient instance for querying data repositories.

    Returns
    -------
    str
        The lab name associated with the session path subject.

    See Also
    --------
    one.remote.globus.get_lab_from_endpoint_id
    """
    alyx = alyx or AlyxClient()
    if not (ref := ConversionMixin.path2ref(session_path)):
        raise ValueError(f'Failed to parse session path: {session_path}')

    labs = [x['lab'] for x in alyx.rest('subjects', 'list', nickname=ref['subject'])]
    if len(labs) == 0:
        raise alferr.AlyxSubjectNotFound(ref['subject'])
    elif len(labs) > 1:  # More than one subject with this nickname
        # use local endpoint ID to find the correct lab
        endpoint_labs = get_lab_from_endpoint_id(alyx=alyx)
        lab = next(x for x in labs if x in endpoint_labs)
    else:
        lab, = labs

    return lab<|MERGE_RESOLUTION|>--- conflicted
+++ resolved
@@ -2,7 +2,6 @@
 import json
 import datetime
 import logging
-<<<<<<< HEAD
 import itertools
 
 from pkg_resources import parse_version
@@ -11,16 +10,6 @@
 from one.remote.globus import get_local_endpoint_id, get_lab_from_endpoint_id
 from one.webclient import AlyxClient
 from one.converters import ConversionMixin
-=======
-import re
-import shutil
-from requests import HTTPError
-
-from pkg_resources import parse_version
-from dateutil import parser as dateparser
-from iblutil.io import hashfile
-from one.alf.files import get_session_path, folder_parts
->>>>>>> b483149e
 import one.alf.exceptions as alferr
 from one.util import datasets2records, ensure_list
 
@@ -82,7 +71,6 @@
     """
     if not file_list:
         return
-<<<<<<< HEAD
     elif isinstance(file_list, (str, Path)):
         file_list = [file_list]
 
@@ -97,162 +85,11 @@
 
     return client.register_files(file_list, versions=versions or ibllib.__version__, exists=exists, **kwargs)
 
-
-def register_session_raw_data(session_path, one=None, overwrite=False, **kwargs):
-=======
-    elif not isinstance(file_list, list):
-        file_list = [Path(file_list)]
-
-    assert len(set([get_session_path(f) for f in file_list])) == 1
-    assert all([Path(f).exists() for f in file_list])
-    if versions is None:
-        versions = ibllib.__version__
-    if isinstance(versions, str):
-        versions = [versions for _ in file_list]
-    assert isinstance(versions, list) and len(versions) == len(file_list)
-
-    # computing the md5 can be very long, so this is an option to skip if the file is bigger
-    # than a certain threshold
-    if max_md5_size:
-        hashes = [hashfile.md5(p) if
-                  p.stat().st_size < max_md5_size else None for p in file_list]
-    else:
-        hashes = [hashfile.md5(p) for p in file_list]
-
-    session_path = get_session_path(file_list[0])
-
-    # first register the file
-    r = {'created_by': created_by,
-         'path': session_path.relative_to((session_path.parents[2])).as_posix(),
-         'filenames': [p.relative_to(session_path).as_posix() for p in file_list],
-         'name': repository,
-         'server_only': server_only,
-         'hashes': hashes,
-         'filesizes': [p.stat().st_size for p in file_list],
-         'versions': versions,
-         'default': default,
-         'exists': exists,
-         'check_protected': True}  # flag to see if any datasets are protected
-
-    if not dry:
-        if one is None:
-            one = ONE(cache_rest=None)
-        try:
-            response = one.alyx.rest('register-file', 'create', data=r, no_cache=True)
-            for p in file_list:
-                _logger.info(f"ALYX REGISTERED DATA: {p}")
-            return response
-        except HTTPError as err:
-            err_message = json.loads(err.response.text)
-            if err_message['status_code'] == 403 and err_message['error'] == 'One or more datasets is protected':
-
                 response = err_message['details']
                 today_revision = datetime.datetime.today().strftime('%Y-%m-%d')
                 new_file_list = []
 
-                for fl, res in zip(file_list, response):
-                    (name, prot_info), = res.items()
-
-                    # Dataset has not yet been registered
-                    if prot_info == []:
-                        new_file_list.append(fl)
-                        continue
-                    else:
-                        # Check to see if the file path already has a revision in it
-                        file_revision = folder_parts(fl, as_dict=True)['revision']
-
-                        if file_revision:
-                            # Find existing protected revisions
-                            existing_revisions = [key for pr in prot_info for key, val in pr.items() if val]
-                            # If the revision explicitly defined by the user doesn't exist or is not protected, register as is
-                            if file_revision not in existing_revisions:
-                                revision_path = fl.parent
-                            else:
-                                i = 97  # equivalent to 'a'
-                                new_revision = file_revision + chr(i).lower()
-                                # Find the next subrevision that isn't protected
-                                while new_revision in existing_revisions:
-                                    i += 1
-                                    new_revision = file_revision + chr(i).lower()
-                                revision_path = fl.parent.parent.joinpath(f'#{new_revision}#')
-
-                            if revision_path != fl.parent:
-                                revision_path.mkdir(exist_ok=True)
-                                shutil.move(fl, revision_path.joinpath(fl.name))
-                            new_file_list.append(revision_path.joinpath(fl.name))
-                            continue
-                        else:
-                            fl_path = fl.parent
-
-                        assert name == fl_path.relative_to(session_path).joinpath(fl.name).as_posix()
-
-                        # Find info about the latest revision, N.B on django side prot_info is sorted by latest revisions first
-                        (latest_revision, protected), = prot_info[0].items()
-
-                        # If the latest revision is the original and it is unprotected no need for revision
-                        # e.g {'clusters.amp.npy': [{'': False}]}
-                        if latest_revision == '' and not protected:
-                            # Use original path
-                            revision_path = fl_path
-
-                        # If there already is a revision but it is unprotected, move into this revision folder
-                        # e.g {'clusters.amp.npy': [{'2022-10-31': False}, {'2022-05-31': True}, {'': True}]}
-                        elif not protected:
-                            # Check that the latest_revision has the date naming convention we expect 'YYYY-MM-DD'
-                            try:
-                                _ = datetime.datetime.strptime(latest_revision[:10], '%Y-%m-%d')
-                                revision_path = fl_path.joinpath(f'#{latest_revision}#')
-                            # If it doesn't it probably has been made manually so we don't want to overwrite this and instead
-                            # use today's date
-                            except ValueError:
-                                revision_path = fl_path.joinpath(f'#{today_revision}#')
-
-                        # If protected and the latest protected revision is from today we need to make a subrevision
-                        elif protected and today_revision in latest_revision:
-                            if latest_revision == today_revision:
-                                new_revision = today_revision + 'a'
-                            else:
-                                alpha = latest_revision[-1]
-                                new_revision = today_revision + chr(ord(alpha) + 1).lower()
-
-                            revision_path = fl_path.joinpath(f'#{new_revision}#')
-
-                        # Otherwise cases move into revision from today
-                        # e.g {'clusters.amp.npy': [{'': True}]}
-                        # e.g {'clusters.amp.npy': [{'2022-10-31': True}, {'': True}]}
-                        else:
-                            revision_path = fl_path.joinpath(f'#{today_revision}#')
-
-                        # Only move for the cases where a revision folder has been made
-                        if revision_path != fl_path:
-                            revision_path.mkdir(exist_ok=True)
-                            shutil.move(fl, revision_path.joinpath(fl.name))
-                        new_file_list.append(revision_path.joinpath(fl.name))
-
-                file_list = new_file_list
-
-                r = {'created_by': created_by,
-                     'path': session_path.relative_to((session_path.parents[2])).as_posix(),
-                     'filenames': [p.relative_to(session_path).as_posix() for p in file_list],
-                     'name': repository,
-                     'server_only': server_only,
-                     'hashes': hashes,
-                     'filesizes': [p.stat().st_size for p in file_list],
-                     'versions': versions,
-                     'default': default,
-                     'exists': exists,
-                     'check_protected': False}
-
-                response = one.alyx.rest('register-file', 'create', data=r, no_cache=True)
-                for p in file_list:
-                    _logger.info(f"ALYX REGISTERED DATA: {p}")
-                return response
-            else:
-                raise err
-
-
-def register_session_raw_data(session_path, one=None, overwrite=False, dry=False, **kwargs):
->>>>>>> b483149e
+def register_session_raw_data(session_path, one=None, overwrite=False, **kwargs):
     """
     Registers all files corresponding to raw data files to Alyx. It will select files that
     match Alyx registration patterns.
